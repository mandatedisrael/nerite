<<<<<<< HEAD
=======
const { time } = require('@nomicfoundation/hardhat-network-helpers');
const deploymentHelper = require("../utils/deploymentHelpers.js");
>>>>>>> bb58f3be
const testHelpers = require("../utils/testHelpers.js");
const { createDeployAndFundFixture } = require("../utils/testFixtures.js");

const th = testHelpers.TestHelper;
const dec = th.dec;
const toBN = th.toBN;
const assertRevert = th.assertRevert;
const mv = testHelpers.MoneyValues;
const timeValues = testHelpers.TimeValues;

const GAS_PRICE = 10000000;

/* NOTE: Some tests involving ETH redemption fees do not test for specific fee values.
 * Some only test that the fees are non-zero when they should occur.
 *
 * Specific ETH gain values will depend on the final fee schedule used, and the final choices for
 * the parameter BETA in the TroveManager, which is still TBD based on economic modelling.
 *
 */
contract("TroveManager", async (accounts) => {
  const _18_zeros = "000000000000000000";
  const ZERO_ADDRESS = th.ZERO_ADDRESS;

  const [
    owner,
    alice,
    bob,
    carol,
    dennis,
    erin,
    flyn,
    graham,
    harriet,
    ida,
    defaulter_1,
    defaulter_2,
    defaulter_3,
    defaulter_4,
    whale,
    A,
    B,
    C,
    D,
    E,
  ] = accounts;

<<<<<<< HEAD
  const loadDeployAndFundFixture = createDeployAndFundFixture(accounts.slice(0, 20), {
    afterConnect: async (contracts) => ({
      async getOpenTroveBoldAmount(totalDebt) {
        return th.getOpenTroveBoldAmount(contracts, totalDebt);
      },
      async getNetBorrowingAmount(debtWithFee) {
        return th.getNetBorrowingAmount(contracts, debtWithFee);
      },
      async openTrove(params) {
        return th.openTrove(contracts, params);
      },
      async withdrawBold(params) {
        return th.withdrawBold(contracts, params);
      },
      async getActualDebtFromComposite(compositeDebt) {
        return th.getActualDebtFromComposite(compositeDebt, contracts);
      },
      async getTroveEntireColl(trove) {
        return th.getTroveEntireColl(contracts, trove);
      },
      async getTroveEntireDebt(trove) {
        return th.getTroveEntireDebt(contracts, trove);
      },
      async getTroveStake(trove) {
        return th.getTroveStake(contracts, trove);
      },
    }),
=======
  const [bountyAddress, lpRewardsAddress, multisig] = accounts.slice(997, 1000);

  let priceFeed;
  let boldToken;
  let sortedTroves;
  let troveManager;
  let activePool;
  let stabilityPool;
  let collSurplusPool;
  let defaultPool;
  let borrowerOperations;
  let hintHelpers;

  let contracts;

  const getOpenTroveTotalDebt = async (boldAmount) =>
    th.getOpenTroveTotalDebt(contracts, boldAmount);
  const getOpenTroveBoldAmount = async (totalDebt) =>
    th.getOpenTroveBoldAmount(contracts, totalDebt);
  const getActualDebtFromComposite = async (compositeDebt) =>
    th.getActualDebtFromComposite(compositeDebt, contracts);
  const getNetBorrowingAmount = async (debtWithFee) =>
    th.getNetBorrowingAmount(contracts, debtWithFee);
  const openTrove = async (params) => th.openTrove(contracts, params);
  const withdrawBold = async (params) => th.withdrawBold(contracts, params);

  beforeEach(async () => {
    contracts = await deploymentHelper.deployLiquityCore();
    contracts.troveManager = await TroveManagerTester.new();
    contracts.boldToken = await BoldToken.new(
      contracts.troveManager.address,
      contracts.stabilityPool.address,
      contracts.borrowerOperations.address,
      contracts.activePool.address
    )

    priceFeed = contracts.priceFeedTestnet;
    boldToken = contracts.boldToken;
    sortedTroves = contracts.sortedTroves;
    troveManager = contracts.troveManager;
    activePool = contracts.activePool;
    stabilityPool = contracts.stabilityPool;
    defaultPool = contracts.defaultPool;
    collSurplusPool = contracts.collSurplusPool;
    borrowerOperations = contracts.borrowerOperations;
    hintHelpers = contracts.hintHelpers;

    await deploymentHelper.connectCoreContracts(contracts);
    await fundAccounts([
      owner,
      alice,
      bob,
      carol,
      dennis,
      erin,
      flyn,
      graham,
      harriet,
      ida,
      defaulter_1,
      defaulter_2,
      defaulter_3,
      defaulter_4,
      whale,
      A,
      B,
      C,
      D,
      E,
    ], contracts.WETH);
>>>>>>> bb58f3be
  });

  it("liquidate(): closes a Trove that has ICR < MCR", async () => {
    const {
      getNetBorrowingAmount,
      openTrove,
      withdrawBold,
      contracts,
    } = await loadDeployAndFundFixture();
    const { priceFeed, troveManager, sortedTroves } = contracts;

    await openTrove({ ICR: toBN(dec(20, 18)), extraParams: { from: whale } });
    const { troveId: aliceTroveId } = await openTrove({ ICR: toBN(dec(4, 18)), extraParams: { from: alice } });

    const price = await priceFeed.getPrice();
    const ICR_Before = await troveManager.getCurrentICR(aliceTroveId, price);
    assert.equal(ICR_Before, dec(4, 18));

    const MCR = (await troveManager.MCR()).toString();
    assert.equal(MCR.toString(), "1100000000000000000");

    // Alice increases debt to 180 Bold, lowering her ICR to 1.11
    const A_BoldWithdrawal = await getNetBorrowingAmount(dec(130, 18));

    const targetICR = toBN("1111111111111111111");
    await withdrawBold({ ICR: targetICR, extraParams: { from: alice } });

    const ICR_AfterWithdrawal = await troveManager.getCurrentICR(aliceTroveId, price);
    assert.isAtMost(th.getDifference(ICR_AfterWithdrawal, targetICR), 100);

    // price drops to 1ETH:100Bold, reducing Alice's ICR below MCR
    await priceFeed.setPrice("100000000000000000000");

    // Confirm system is not in Recovery Mode
    assert.isFalse(await th.checkRecoveryMode(contracts));

    // close Trove
    await troveManager.liquidate(aliceTroveId, { from: owner });

    // check the Trove is successfully closed, and removed from sortedList
    const status = (await troveManager.Troves(aliceTroveId))[3];
    assert.equal(status, 3); // status enum 3 corresponds to "Closed by liquidation"
    const alice_Trove_isInSortedList = await sortedTroves.contains(aliceTroveId);
    assert.isFalse(alice_Trove_isInSortedList);
  });

  it("liquidate(): decreases ActivePool ETH and BoldDebt by correct amounts", async () => {
    const { openTrove, contracts } = await loadDeployAndFundFixture();
    const { priceFeed, troveManager, activePool } = contracts;

    // --- SETUP ---
    const { troveId: aliceTroveId, collateral: A_collateral, totalDebt: A_totalDebt } =
      await openTrove({ ICR: toBN(dec(4, 18)), extraParams: { from: alice } });
    const { troveId: bobTroveId, collateral: B_collateral, totalDebt: B_totalDebt } =
      await openTrove({ ICR: toBN(dec(21, 17)), extraParams: { from: bob } });

    // --- TEST ---

    // check ActivePool ETH and Bold debt before
    const activePool_ETH_Before = (await activePool.getETHBalance()).toString();
    const activePool_RawEther_Before = (
      await contracts.WETH.balanceOf(activePool.address)
    ).toString();
    const activePool_BoldDebt_Before = (
      await activePool.getRecordedDebtSum()
    ).toString();

    assert.equal(activePool_ETH_Before, A_collateral.add(B_collateral));
    assert.equal(activePool_RawEther_Before, A_collateral.add(B_collateral));
    th.assertIsApproximatelyEqual(
      activePool_BoldDebt_Before,
      A_totalDebt.add(B_totalDebt)
    );

    // price drops to 1ETH:100Bold, reducing Bob's ICR below MCR
    await priceFeed.setPrice("100000000000000000000");

    // Confirm system is not in Recovery Mode
    assert.isFalse(await th.checkRecoveryMode(contracts));

    /* close Bob's Trove. Should liquidate his ether and Bold, 
    leaving Alice’s ether and Bold debt in the ActivePool. */
    await troveManager.liquidate(bobTroveId, { from: owner });

    // check ActivePool ETH and Bold debt
    const activePool_ETH_After = (await activePool.getETHBalance()).toString();
    const activePool_RawEther_After = (
      await contracts.WETH.balanceOf(activePool.address)
    ).toString();
    const activePool_BoldDebt_After = (
      await activePool.getRecordedDebtSum()
    ).toString();

    assert.equal(activePool_ETH_After, A_collateral);
    assert.equal(activePool_RawEther_After, A_collateral);
    th.assertIsApproximatelyEqual(activePool_BoldDebt_After, A_totalDebt);
  });

  it("liquidate(): increases DefaultPool ETH and Bold debt by correct amounts", async () => {
    const { openTrove, contracts } = await loadDeployAndFundFixture();
    const { priceFeed, troveManager, defaultPool } = contracts;

    // --- SETUP ---
    const { troveId: aliceTroveId, collateral: A_collateral, totalDebt: A_totalDebt } =
      await openTrove({ ICR: toBN(dec(4, 18)), extraParams: { from: alice } });
    const { troveId: bobTroveId, collateral: B_collateral, totalDebt: B_totalDebt } =
      await openTrove({ ICR: toBN(dec(21, 17)), extraParams: { from: bob } });

    // --- TEST ---

    // check DefaultPool ETH and Bold debt before
    const defaultPool_ETH_Before = await defaultPool.getETHBalance();
    const defaultPool_RawEther_Before = (
      await contracts.WETH.balanceOf(defaultPool.address)
    ).toString();
    const defaultPool_BoldDebt_Before = (
      await defaultPool.getBoldDebt()
    ).toString();

    assert.equal(defaultPool_ETH_Before, "0");
    assert.equal(defaultPool_RawEther_Before, "0");
    assert.equal(defaultPool_BoldDebt_Before, "0");

    // price drops to 1ETH:100Bold, reducing Bob's ICR below MCR
    await priceFeed.setPrice("100000000000000000000");

    // Confirm system is not in Recovery Mode
    assert.isFalse(await th.checkRecoveryMode(contracts));

    // close Bob's Trove
    await troveManager.liquidate(bobTroveId, { from: owner });

    // check after
    const defaultPool_ETH_After = (await defaultPool.getETHBalance()).toString();
    const defaultPool_RawEther_After = (
      await contracts.WETH.balanceOf(defaultPool.address)
    ).toString();
    const defaultPool_BoldDebt_After = (
      await defaultPool.getBoldDebt()
    ).toString();

    const defaultPool_ETH = th.applyLiquidationFee(B_collateral);
    assert.equal(defaultPool_ETH_After, defaultPool_ETH);
    assert.equal(defaultPool_RawEther_After, defaultPool_ETH);
    th.assertIsApproximatelyEqual(defaultPool_BoldDebt_After, B_totalDebt);
  });

  it("liquidate(): removes the Trove's stake from the total stakes", async () => {
    const { openTrove, contracts } = await loadDeployAndFundFixture();
    const { priceFeed, troveManager } = contracts;

    // --- SETUP ---
    const { troveId: aliceTroveId, collateral: A_collateral, totalDebt: A_totalDebt } =
      await openTrove({ ICR: toBN(dec(4, 18)), extraParams: { from: alice } });
    const { troveId: bobTroveId, collateral: B_collateral, totalDebt: B_totalDebt } =
      await openTrove({ ICR: toBN(dec(21, 17)), extraParams: { from: bob } });

    // --- TEST ---

    // check totalStakes before
    const totalStakes_Before = (await troveManager.totalStakes()).toString();
    assert.equal(totalStakes_Before, A_collateral.add(B_collateral));

    // price drops to 1ETH:100Bold, reducing Bob's ICR below MCR
    await priceFeed.setPrice("100000000000000000000");

    // Confirm system is not in Recovery Mode
    assert.isFalse(await th.checkRecoveryMode(contracts));

    // Close Bob's Trove
    await troveManager.liquidate(bobTroveId, { from: owner });

    // check totalStakes after
    const totalStakes_After = (await troveManager.totalStakes()).toString();
    assert.equal(totalStakes_After, A_collateral);
  });

  it("liquidate(): Removes the correct trove from the TroveIds array, and moves the last array element to the new empty slot", async () => {
    const { openTrove, contracts } = await loadDeployAndFundFixture();
    const { priceFeed, troveManager, sortedTroves } = contracts;

    // --- SETUP ---
    const { troveId: whaleTroveId } = await openTrove({ ICR: toBN(dec(10, 18)), extraParams: { from: whale } });

    // Alice, Bob, Carol, Dennis, Erin open troves with consecutively decreasing collateral ratio
    const { troveId: aliceTroveId } = await openTrove({ ICR: toBN(dec(218, 16)), extraParams: { from: alice } });
    const { troveId: bobTroveId } = await openTrove({ ICR: toBN(dec(216, 16)), extraParams: { from: bob } });
    const { troveId: carolTroveId } = await openTrove({ ICR: toBN(dec(214, 16)), extraParams: { from: carol } });
    const { troveId: dennisTroveId } = await openTrove({ ICR: toBN(dec(212, 16)), extraParams: { from: dennis } });
    const { troveId: erinTroveId } = await openTrove({ ICR: toBN(dec(210, 16)), extraParams: { from: erin } });

    // At this stage, TroveIds array should be: [W, A, B, C, D, E]

    // Drop price
    await priceFeed.setPrice(dec(100, 18));

    const arrayLength_Before = await troveManager.getTroveIdsCount();
    assert.equal(arrayLength_Before, 6);

    // Confirm system is not in Recovery Mode
    assert.isFalse(await th.checkRecoveryMode(contracts));

    // Liquidate carol
    await troveManager.liquidate(carolTroveId);

    // Check Carol no longer has an active trove
    assert.isFalse(await sortedTroves.contains(carolTroveId));

    // Check length of array has decreased by 1
    const arrayLength_After = await troveManager.getTroveIdsCount();
    assert.equal(arrayLength_After, 5);

    /* After Carol is removed from array, the last element (Erin's address) should have been moved to fill 
    the empty slot left by Carol, and the array length decreased by one.  The final TroveIds array should be:
  
    [W, A, B, E, D] 

    Check all remaining troves in the array are in the correct order */
    const trove_0 = await troveManager.TroveIds(0);
    const trove_1 = await troveManager.TroveIds(1);
    const trove_2 = await troveManager.TroveIds(2);
    const trove_3 = await troveManager.TroveIds(3);
    const trove_4 = await troveManager.TroveIds(4);

    assert.isTrue(trove_0.eq(whaleTroveId));
    assert.isTrue(trove_1.eq(aliceTroveId));
    assert.isTrue(trove_2.eq(bobTroveId));
    assert.isTrue(trove_3.eq(erinTroveId));
    assert.isTrue(trove_4.eq(dennisTroveId));

    // Check correct indices recorded on the active trove structs
    const whale_arrayIndex = (await troveManager.Troves(whaleTroveId))[4];
    const alice_arrayIndex = (await troveManager.Troves(aliceTroveId))[4];
    const bob_arrayIndex = (await troveManager.Troves(bobTroveId))[4];
    const dennis_arrayIndex = (await troveManager.Troves(dennisTroveId))[4];
    const erin_arrayIndex = (await troveManager.Troves(erinTroveId))[4];

    // [W, A, B, E, D]
    assert.equal(whale_arrayIndex, 0);
    assert.equal(alice_arrayIndex, 1);
    assert.equal(bob_arrayIndex, 2);
    assert.equal(erin_arrayIndex, 3);
    assert.equal(dennis_arrayIndex, 4);
  });

  it("liquidate(): updates the snapshots of total stakes and total collateral", async () => {
    const { openTrove, contracts } = await loadDeployAndFundFixture();
    const { priceFeed, troveManager } = contracts;

    // --- SETUP ---
    const { troveId: aliceTroveId, collateral: A_collateral, totalDebt: A_totalDebt } =
      await openTrove({ ICR: toBN(dec(4, 18)), extraParams: { from: alice } });
    const { troveId: bobTroveId, collateral: B_collateral, totalDebt: B_totalDebt } =
      await openTrove({ ICR: toBN(dec(21, 17)), extraParams: { from: bob } });

    // --- TEST ---

    // check snapshots before
    const totalStakesSnapshot_Before = (
      await troveManager.totalStakesSnapshot()
    ).toString();
    const totalCollateralSnapshot_Before = (
      await troveManager.totalCollateralSnapshot()
    ).toString();
    assert.equal(totalStakesSnapshot_Before, "0");
    assert.equal(totalCollateralSnapshot_Before, "0");

    // price drops to 1ETH:100Bold, reducing Bob's ICR below MCR
    await priceFeed.setPrice("100000000000000000000");

    // Confirm system is not in Recovery Mode
    assert.isFalse(await th.checkRecoveryMode(contracts));

    // close Bob's Trove.  His ether*0.995 and Bold should be added to the DefaultPool.
    await troveManager.liquidate(bobTroveId, { from: owner });

    /* check snapshots after. Total stakes should be equal to the  remaining stake then the system: 
    10 ether, Alice's stake.
     
    Total collateral should be equal to Alice's collateral plus her pending ETH reward (Bob’s collaterale*0.995 ether), earned
    from the liquidation of Bob's Trove */
    const totalStakesSnapshot_After = (
      await troveManager.totalStakesSnapshot()
    ).toString();
    const totalCollateralSnapshot_After = (
      await troveManager.totalCollateralSnapshot()
    ).toString();

    assert.equal(totalStakesSnapshot_After, A_collateral);
    assert.equal(
      totalCollateralSnapshot_After,
      A_collateral.add(th.applyLiquidationFee(B_collateral))
    );
  });

  it("liquidate(): updates the L_ETH and L_boldDebt reward-per-unit-staked totals", async () => {
    const { contracts, openTrove, withdrawBold } = await loadDeployAndFundFixture();
    const { priceFeed, troveManager, sortedTroves } = contracts;

    // --- SETUP ---
    const { troveId: aliceTroveId, collateral: A_collateral, totalDebt: A_totalDebt } =
      await openTrove({ ICR: toBN(dec(8, 18)), extraParams: { from: alice } });
    const { troveId: bobTroveId, collateral: B_collateral, totalDebt: B_totalDebt } =
      await openTrove({ ICR: toBN(dec(4, 18)), extraParams: { from: bob } });
    const { troveId: carolTroveId, collateral: C_collateral, totalDebt: C_totalDebt } =
      await openTrove({
        ICR: toBN(dec(111, 16)),
        extraParams: { from: carol },
      });

    // --- TEST ---

    // price drops to 1ETH:100Bold, reducing Carols's ICR below MCR
    await priceFeed.setPrice("100000000000000000000");

    // Confirm system is not in Recovery Mode
    assert.isFalse(await th.checkRecoveryMode(contracts));

    // close Carol's Trove.
    assert.isTrue(await sortedTroves.contains(carolTroveId));
    await troveManager.liquidate(carolTroveId, { from: owner });
    assert.isFalse(await sortedTroves.contains(carolTroveId));

    // Carol's ether*0.995 and Bold should be added to the DefaultPool.
    const L_ETH_AfterCarolLiquidated = await troveManager.L_ETH();
    const L_boldDebt_AfterCarolLiquidated = await troveManager.L_boldDebt();

    const L_ETH_expected_1 = th
      .applyLiquidationFee(C_collateral)
      .mul(mv._1e18BN)
      .div(A_collateral.add(B_collateral));
    const L_boldDebt_expected_1 = C_totalDebt.mul(mv._1e18BN).div(
      A_collateral.add(B_collateral)
    );
    assert.isAtMost(
      th.getDifference(L_ETH_AfterCarolLiquidated, L_ETH_expected_1),
      100
    );
    assert.isAtMost(
      th.getDifference(L_boldDebt_AfterCarolLiquidated, L_boldDebt_expected_1),
      100
    );

    assert.isTrue(await sortedTroves.contains(bobTroveId));
    th.logBN("bob icr", await troveManager.getCurrentICR(bob, await priceFeed.getPrice()));
    // Bob now withdraws Bold, bringing his ICR to 1.11
    const { increasedTotalDebt: B_increasedTotalDebt } = await withdrawBold({
      ICR: toBN(dec(111, 16)),
      extraParams: { from: bob },
    });

    // Confirm system is not in Recovery Mode
    assert.isFalse(await th.checkRecoveryMode(contracts));

    // price drops to 1ETH:50Bold, reducing Bob's ICR below MCR
    await priceFeed.setPrice(dec(50, 18));
    const price = await priceFeed.getPrice();

    // close Bob's Trove
    assert.isTrue(await sortedTroves.contains(bobTroveId));
    await troveManager.liquidate(bobTroveId, { from: owner });
    assert.isFalse(await sortedTroves.contains(bobTroveId));

    /* Alice now has all the active stake. totalStakes in the system is now 10 ether.
   
   Bob's pending collateral reward and debt reward are applied to his Trove
   before his liquidation.
   His total collateral*0.995 and debt are then added to the DefaultPool. 
   
   The system rewards-per-unit-staked should now be:
   
   L_ETH = (0.995 / 20) + (10.4975*0.995  / 10) = 1.09425125 ETH
   L_boldDebt = (180 / 20) + (890 / 10) = 98 Bold */
    const L_ETH_AfterBobLiquidated = await troveManager.L_ETH();
    const L_boldDebt_AfterBobLiquidated = await troveManager.L_boldDebt();

    const L_ETH_expected_2 = L_ETH_expected_1.add(
      th
        .applyLiquidationFee(
          B_collateral.add(B_collateral.mul(L_ETH_expected_1).div(mv._1e18BN))
        )
        .mul(mv._1e18BN)
        .div(A_collateral)
    );
    const L_boldDebt_expected_2 = L_boldDebt_expected_1.add(
      B_totalDebt.add(B_increasedTotalDebt)
        .add(B_collateral.mul(L_boldDebt_expected_1).div(mv._1e18BN))
        .mul(mv._1e18BN)
        .div(A_collateral)
    );
    assert.isAtMost(
      th.getDifference(L_ETH_AfterBobLiquidated, L_ETH_expected_2),
      100
    );
    assert.isAtMost(
      th.getDifference(L_boldDebt_AfterBobLiquidated, L_boldDebt_expected_2),
      100
    );
  });

  it("liquidate(): Liquidates undercollateralized trove if there are two troves in the system", async () => {
    const { openTrove, contracts } = await loadDeployAndFundFixture();
    const { priceFeed, troveManager, sortedTroves, stabilityPool } = contracts;

    const { troveId: bobTroveId } = await openTrove({
      ICR: toBN(dec(200, 18)),
      extraParams: { from: bob, value: dec(100, "ether") },
    });

    // Alice creates a single trove with 0.7 ETH and a debt of 70 Bold, and provides 10 Bold to SP
    const { troveId: aliceTroveId, collateral: A_collateral, totalDebt: A_totalDebt } =
      await openTrove({ ICR: toBN(dec(2, 18)), extraParams: { from: alice } });

    // Alice proves 10 Bold to SP
    await stabilityPool.provideToSP(dec(10, 18), { from: alice });

    // Set ETH:USD price to 105
    await priceFeed.setPrice("105000000000000000000");
    const price = await priceFeed.getPrice();

    assert.isFalse(await th.checkRecoveryMode(contracts));

    const alice_ICR = (
      await troveManager.getCurrentICR(aliceTroveId, price)
    ).toString();
    assert.equal(alice_ICR, "1050000000000000000");

    const activeTrovesCount_Before = await troveManager.getTroveIdsCount();

    assert.equal(activeTrovesCount_Before, 2);

    // Confirm system is not in Recovery Mode
    assert.isFalse(await th.checkRecoveryMode(contracts));

    // Liquidate the trove
    await troveManager.liquidate(aliceTroveId, { from: owner });

    // Check Alice's trove is removed, and bob remains
    const activeTrovesCount_After = await troveManager.getTroveIdsCount();
    assert.equal(activeTrovesCount_After, 1);

    const alice_isInSortedList = await sortedTroves.contains(aliceTroveId);
    assert.isFalse(alice_isInSortedList);

    const bob_isInSortedList = await sortedTroves.contains(bobTroveId);
    assert.isTrue(bob_isInSortedList);
  });

  it("liquidate(): reverts if trove is non-existent", async () => {
    const { openTrove, contracts } = await loadDeployAndFundFixture();
    const { troveManager, sortedTroves } = contracts;

    const { troveId: aliceTroveId } = await openTrove({ ICR: toBN(dec(4, 18)), extraParams: { from: alice } });
    const { troveId: bobTroveId } = await openTrove({ ICR: toBN(dec(21, 17)), extraParams: { from: bob } });

    assert.equal(await troveManager.getTroveStatus(th.addressToTroveId(carol)), 0); // check trove non-existent

    assert.isFalse(await sortedTroves.contains(th.addressToTroveId(carol)));

    // Confirm system is not in Recovery Mode
    assert.isFalse(await th.checkRecoveryMode(contracts));

    try {
      const txCarol = await troveManager.liquidate(th.addressToTroveId(carol));

      assert.isFalse(txCarol.receipt.status);
    } catch (err) {
      assert.include(err.message, "revert");
      assert.include(err.message, "Trove does not exist or is closed");
    }
  });

  it("liquidate(): reverts if trove has been closed", async () => {
    const { openTrove, contracts } = await loadDeployAndFundFixture();
    const { troveManager, sortedTroves, priceFeed } = contracts;

    await openTrove({ ICR: toBN(dec(8, 18)), extraParams: { from: alice } });
    await openTrove({ ICR: toBN(dec(4, 18)), extraParams: { from: bob } });
    const { troveId: carolTroveId } = await openTrove({ ICR: toBN(dec(2, 18)), extraParams: { from: carol } });

    assert.isTrue(await sortedTroves.contains(carolTroveId));

    // price drops, Carol ICR falls below MCR
    await priceFeed.setPrice(dec(100, 18));

    // Carol liquidated, and her trove is closed
    const txCarol_L1 = await troveManager.liquidate(carolTroveId);
    assert.isTrue(txCarol_L1.receipt.status);

    assert.isFalse(await sortedTroves.contains(carolTroveId));

    assert.equal(await troveManager.getTroveStatus(carolTroveId), 3); // check trove closed by liquidation

    // Confirm system is not in Recovery Mode
    assert.isFalse(await th.checkRecoveryMode(contracts));

    try {
      const txCarol_L2 = await troveManager.liquidate(carolTroveId);

      assert.isFalse(txCarol_L2.receipt.status);
    } catch (err) {
      assert.include(err.message, "revert");
      assert.include(err.message, "Trove does not exist or is closed");
    }
  });

  it("liquidate(): does nothing if trove has >= 110% ICR", async () => {
    const { openTrove, contracts } = await loadDeployAndFundFixture();
    const { troveManager, sortedTroves, priceFeed } = contracts;

    const { troveId: whaleTroveId } = await openTrove({ ICR: toBN(dec(3, 18)), extraParams: { from: whale } });
    const { troveId: bobTroveId } = await openTrove({ ICR: toBN(dec(3, 18)), extraParams: { from: bob } });

    const TCR_Before = (await th.getTCR(contracts)).toString();
    const listSize_Before = (await sortedTroves.getSize()).toString();

    const price = await priceFeed.getPrice();

    // Check Bob's ICR > 110%
    const bob_ICR = await troveManager.getCurrentICR(bobTroveId, price);
    assert.isTrue(bob_ICR.gte(mv._MCR));

    // Confirm system is not in Recovery Mode
    assert.isFalse(await th.checkRecoveryMode(contracts));

    // Attempt to liquidate bob
    await assertRevert(
      troveManager.liquidate(bobTroveId),
      "TroveManager: nothing to liquidate"
    );

    // Check bob active, check whale active
    assert.isTrue(await sortedTroves.contains(bobTroveId));
    assert.isTrue(await sortedTroves.contains(whaleTroveId));

    const TCR_After = (await th.getTCR(contracts)).toString();
    const listSize_After = (await sortedTroves.getSize()).toString();

    assert.equal(TCR_Before, TCR_After);
    assert.equal(listSize_Before, listSize_After);
  });

  it("liquidate(): Given the same price and no other trove changes, complete Pool offsets restore the TCR to its value prior to the defaulters opening troves", async () => {
    const { contracts, openTrove } = await loadDeployAndFundFixture();
    const { priceFeed, troveManager, sortedTroves, stabilityPool } = contracts;

    // Whale provides Bold to SP
    const spDeposit = toBN(dec(100, 24));
    await openTrove({
      ICR: toBN(dec(4, 18)),
      extraBoldAmount: spDeposit,
      extraParams: { from: whale },
    });
    await stabilityPool.provideToSP(spDeposit, { from: whale });

    await openTrove({ ICR: toBN(dec(10, 18)), extraParams: { from: alice } });
    await openTrove({ ICR: toBN(dec(70, 18)), extraParams: { from: bob } });
    await openTrove({ ICR: toBN(dec(2, 18)), extraParams: { from: carol } });
    await openTrove({ ICR: toBN(dec(200, 18)), extraParams: { from: dennis } });

    const TCR_Before = (await th.getTCR(contracts)).toString();

    const { troveId: defaulter_1_TroveId } = await openTrove({
      ICR: toBN(dec(202, 16)),
      extraParams: { from: defaulter_1 },
    });
    const { troveId: defaulter_2_TroveId } = await openTrove({
      ICR: toBN(dec(190, 16)),
      extraParams: { from: defaulter_2 },
    });
    const { troveId: defaulter_3_TroveId } = await openTrove({
      ICR: toBN(dec(196, 16)),
      extraParams: { from: defaulter_3 },
    });
    const { troveId: defaulter_4_TroveId } = await openTrove({
      ICR: toBN(dec(200, 16)),
      extraParams: { from: defaulter_4 },
    });

    assert.isTrue(await sortedTroves.contains(defaulter_1_TroveId));
    assert.isTrue(await sortedTroves.contains(defaulter_2_TroveId));
    assert.isTrue(await sortedTroves.contains(defaulter_3_TroveId));
    assert.isTrue(await sortedTroves.contains(defaulter_4_TroveId));

    // Price drop
    await priceFeed.setPrice(dec(100, 18));

    // Confirm system is not in Recovery Mode
    assert.isFalse(await th.checkRecoveryMode(contracts));

    // All defaulters liquidated
    await troveManager.liquidate(defaulter_1_TroveId);
    assert.isFalse(await sortedTroves.contains(defaulter_1_TroveId));

    await troveManager.liquidate(defaulter_2_TroveId);
    assert.isFalse(await sortedTroves.contains(defaulter_2_TroveId));

    await troveManager.liquidate(defaulter_3_TroveId);
    assert.isFalse(await sortedTroves.contains(defaulter_3_TroveId));

    await troveManager.liquidate(defaulter_4_TroveId);
    assert.isFalse(await sortedTroves.contains(defaulter_4_TroveId));

    // Price bounces back
    await priceFeed.setPrice(dec(200, 18));

    const TCR_After = (await th.getTCR(contracts)).toString();
    assert.equal(TCR_Before, TCR_After);
  });

  it("liquidate(): Pool offsets increase the TCR", async () => {
    const { contracts, openTrove } = await loadDeployAndFundFixture();
    const { priceFeed, troveManager, sortedTroves, stabilityPool } = contracts;

    // Whale provides Bold to SP
    const spDeposit = toBN(dec(100, 24));
    await openTrove({
      ICR: toBN(dec(4, 18)),
      extraBoldAmount: spDeposit,
      extraParams: { from: whale },
    });
    await stabilityPool.provideToSP(spDeposit, { from: whale });

    await openTrove({ ICR: toBN(dec(10, 18)), extraParams: { from: alice } });
    await openTrove({ ICR: toBN(dec(70, 18)), extraParams: { from: bob } });
    await openTrove({ ICR: toBN(dec(2, 18)), extraParams: { from: carol } });
    await openTrove({ ICR: toBN(dec(200, 18)), extraParams: { from: dennis } });

    const { troveId: defaulter_1_TroveId } = await openTrove({
      ICR: toBN(dec(202, 16)),
      extraParams: { from: defaulter_1 },
    });
    const { troveId: defaulter_2_TroveId } = await openTrove({
      ICR: toBN(dec(190, 16)),
      extraParams: { from: defaulter_2 },
    });
    const { troveId: defaulter_3_TroveId } = await openTrove({
      ICR: toBN(dec(196, 16)),
      extraParams: { from: defaulter_3 },
    });
    const { troveId: defaulter_4_TroveId } = await openTrove({
      ICR: toBN(dec(200, 16)),
      extraParams: { from: defaulter_4 },
    });

    assert.isTrue(await sortedTroves.contains(defaulter_1_TroveId));
    assert.isTrue(await sortedTroves.contains(defaulter_2_TroveId));
    assert.isTrue(await sortedTroves.contains(defaulter_3_TroveId));
    assert.isTrue(await sortedTroves.contains(defaulter_4_TroveId));

    await priceFeed.setPrice(dec(100, 18));

    const TCR_1 = await th.getTCR(contracts);

    // Confirm system is not in Recovery Mode
    assert.isFalse(await th.checkRecoveryMode(contracts));

    // Check TCR improves with each liquidation that is offset with Pool
    await troveManager.liquidate(defaulter_1_TroveId);
    assert.isFalse(await sortedTroves.contains(defaulter_1_TroveId));
    const TCR_2 = await th.getTCR(contracts);
    assert.isTrue(TCR_2.gte(TCR_1));

    await troveManager.liquidate(defaulter_2_TroveId);
    assert.isFalse(await sortedTroves.contains(defaulter_2_TroveId));
    const TCR_3 = await th.getTCR(contracts);
    assert.isTrue(TCR_3.gte(TCR_2));

    await troveManager.liquidate(defaulter_3_TroveId);
    assert.isFalse(await sortedTroves.contains(defaulter_3_TroveId));
    const TCR_4 = await th.getTCR(contracts);
    assert.isTrue(TCR_4.gte(TCR_3));

    await troveManager.liquidate(defaulter_4_TroveId);
    assert.isFalse(await sortedTroves.contains(defaulter_4_TroveId));
    const TCR_5 = await th.getTCR(contracts);
    assert.isTrue(TCR_5.gte(TCR_4));
  });

  it("liquidate(): a pure redistribution reduces the TCR only as a result of compensation", async () => {
    const { contracts, openTrove } = await loadDeployAndFundFixture();
    const { priceFeed, troveManager, sortedTroves } = contracts;

    await openTrove({ ICR: toBN(dec(4, 18)), extraParams: { from: whale } });

    await openTrove({ ICR: toBN(dec(10, 18)), extraParams: { from: alice } });
    await openTrove({ ICR: toBN(dec(70, 18)), extraParams: { from: bob } });
    await openTrove({ ICR: toBN(dec(2, 18)), extraParams: { from: carol } });
    await openTrove({ ICR: toBN(dec(200, 18)), extraParams: { from: dennis } });

    const { troveId: defaulter_1_TroveId } = await openTrove({
      ICR: toBN(dec(202, 16)),
      extraParams: { from: defaulter_1 },
    });
    const { troveId: defaulter_2_TroveId } = await openTrove({
      ICR: toBN(dec(190, 16)),
      extraParams: { from: defaulter_2 },
    });
    const { troveId: defaulter_3_TroveId } = await openTrove({
      ICR: toBN(dec(196, 16)),
      extraParams: { from: defaulter_3 },
    });
    const { troveId: defaulter_4_TroveId } = await openTrove({
      ICR: toBN(dec(200, 16)),
      extraParams: { from: defaulter_4 },
    });

    assert.isTrue(await sortedTroves.contains(defaulter_1_TroveId));
    assert.isTrue(await sortedTroves.contains(defaulter_2_TroveId));
    assert.isTrue(await sortedTroves.contains(defaulter_3_TroveId));
    assert.isTrue(await sortedTroves.contains(defaulter_4_TroveId));

    await priceFeed.setPrice(dec(100, 18));
    const price = await priceFeed.getPrice();

    const TCR_0 = await th.getTCR(contracts);

    const entireSystemCollBefore = await troveManager.getEntireSystemColl();
    const entireSystemDebtBefore = await troveManager.getEntireSystemDebt();

    const expectedTCR_0 = entireSystemCollBefore
      .mul(price)
      .div(entireSystemDebtBefore);

    assert.isTrue(expectedTCR_0.eq(TCR_0));

    // Confirm system is not in Recovery Mode
    assert.isFalse(await th.checkRecoveryMode(contracts));

    // Check TCR does not decrease with each liquidation
    const liquidationTx_1 = await troveManager.liquidate(defaulter_1_TroveId);
    const [liquidatedDebt_1, liquidatedColl_1, gasComp_1] =
      th.getEmittedLiquidationValues(liquidationTx_1);
    assert.isFalse(await sortedTroves.contains(defaulter_1_TroveId));
    const TCR_1 = await th.getTCR(contracts);

    // Expect only change to TCR to be due to the issued gas compensation
    const expectedTCR_1 = entireSystemCollBefore
      .sub(gasComp_1)
      .mul(price)
      .div(entireSystemDebtBefore);

    assert.isTrue(expectedTCR_1.eq(TCR_1));

    const liquidationTx_2 = await troveManager.liquidate(defaulter_2_TroveId);
    const [liquidatedDebt_2, liquidatedColl_2, gasComp_2] =
      th.getEmittedLiquidationValues(liquidationTx_2);
    assert.isFalse(await sortedTroves.contains(defaulter_2_TroveId));

    const TCR_2 = await th.getTCR(contracts);

    const expectedTCR_2 = entireSystemCollBefore
      .sub(gasComp_1)
      .sub(gasComp_2)
      .mul(price)
      .div(entireSystemDebtBefore);

    assert.isTrue(expectedTCR_2.eq(TCR_2));

    const liquidationTx_3 = await troveManager.liquidate(defaulter_3_TroveId);
    const [liquidatedDebt_3, liquidatedColl_3, gasComp_3] =
      th.getEmittedLiquidationValues(liquidationTx_3);

    assert.isFalse(await sortedTroves.contains(defaulter_3_TroveId));

    const TCR_3 = await th.getTCR(contracts);

    const expectedTCR_3 = entireSystemCollBefore
      .sub(gasComp_1)
      .sub(gasComp_2)
      .sub(gasComp_3)
      .mul(price)
      .div(entireSystemDebtBefore);

    assert.isTrue(expectedTCR_3.eq(TCR_3));

    const liquidationTx_4 = await troveManager.liquidate(defaulter_4_TroveId);
    const [liquidatedDebt_4, liquidatedColl_4, gasComp_4] =
      th.getEmittedLiquidationValues(liquidationTx_4);
    assert.isFalse(await sortedTroves.contains(defaulter_4_TroveId));

    const TCR_4 = await th.getTCR(contracts);

    const expectedTCR_4 = entireSystemCollBefore
      .sub(gasComp_1)
      .sub(gasComp_2)
      .sub(gasComp_3)
      .sub(gasComp_4)
      .mul(price)
      .div(entireSystemDebtBefore);

    assert.isTrue(expectedTCR_4.eq(TCR_4));
  });

  it("liquidate(): does not affect the SP deposit or ETH gain when called on an SP depositor's address that has no trove", async () => {
    const { contracts, openTrove } = await loadDeployAndFundFixture();
    const { priceFeed, troveManager, sortedTroves, boldToken, stabilityPool } = contracts;

    await openTrove({ ICR: toBN(dec(10, 18)), extraParams: { from: whale } });
    const spDeposit = toBN(dec(1, 24));
    await openTrove({
      ICR: toBN(dec(3, 18)),
      extraBoldAmount: spDeposit,
      extraParams: { from: bob },
    });
    const { troveId: carolTroveId, C_totalDebt, C_collateral } = await openTrove({
      ICR: toBN(dec(218, 16)),
      extraBoldAmount: toBN(dec(100, 18)),
      extraParams: { from: carol },
    });

    // Bob sends tokens to Dennis, who has no trove
    await boldToken.transfer(dennis, spDeposit, { from: bob });

    //Dennis provides Bold to SP
    await stabilityPool.provideToSP(spDeposit, { from: dennis });

    // Carol gets liquidated
    await priceFeed.setPrice(dec(100, 18));
    const liquidationTX_C = await troveManager.liquidate(carolTroveId);
    const [liquidatedDebt, liquidatedColl, gasComp] =
      th.getEmittedLiquidationValues(liquidationTX_C);

    assert.isFalse(await sortedTroves.contains(carolTroveId));
    // Check Dennis' SP deposit has absorbed Carol's debt, and he has received her liquidated ETH
    const dennis_Deposit_Before = (
      await stabilityPool.getCompoundedBoldDeposit(dennis)
    ).toString();
    const dennis_ETHGain_Before = (
      await stabilityPool.getDepositorETHGain(dennis)
    ).toString();
    assert.isAtMost(
      th.getDifference(dennis_Deposit_Before, spDeposit.sub(liquidatedDebt)),
      1000000
    );
    assert.isAtMost(
      th.getDifference(dennis_ETHGain_Before, liquidatedColl),
      1000
    );

    // Confirm system is not in Recovery Mode
    assert.isFalse(await th.checkRecoveryMode(contracts));

    // Attempt to liquidate Dennis
    try {
      const txDennis = await troveManager.liquidate(th.addressToTroveId(dennis));
      assert.isFalse(txDennis.receipt.status);
    } catch (err) {
      assert.include(err.message, "revert");
      assert.include(err.message, "Trove does not exist or is closed");
    }

    // Check Dennis' SP deposit does not change after liquidation attempt
    const dennis_Deposit_After = (
      await stabilityPool.getCompoundedBoldDeposit(dennis)
    ).toString();
    const dennis_ETHGain_After = (
      await stabilityPool.getDepositorETHGain(dennis)
    ).toString();
    assert.equal(dennis_Deposit_Before, dennis_Deposit_After);
    assert.equal(dennis_ETHGain_Before, dennis_ETHGain_After);
  });

  it("liquidate(): does not liquidate a SP depositor's trove with ICR > 110%, and does not affect their SP deposit or ETH gain", async () => {
    const { contracts, openTrove } = await loadDeployAndFundFixture();
    const { priceFeed, troveManager, sortedTroves, stabilityPool } = contracts;

    await openTrove({ ICR: toBN(dec(10, 18)), extraParams: { from: whale } });
    const spDeposit = toBN(dec(1, 24));
    const { troveId: bobTroveId } = await openTrove({
      ICR: toBN(dec(3, 18)),
      extraBoldAmount: spDeposit,
      extraParams: { from: bob },
    });
    const { troveId: carolTroveId } = await openTrove({
      ICR: toBN(dec(218, 16)),
      extraBoldAmount: toBN(dec(100, 18)),
      extraParams: { from: carol },
    });

    //Bob provides Bold to SP
    await stabilityPool.provideToSP(spDeposit, { from: bob });

    // Carol gets liquidated
    await priceFeed.setPrice(dec(100, 18));
    const liquidationTX_C = await troveManager.liquidate(carolTroveId);
    const [liquidatedDebt, liquidatedColl, gasComp] =
      th.getEmittedLiquidationValues(liquidationTX_C);
    assert.isFalse(await sortedTroves.contains(carolTroveId));

    // price bounces back - Bob's trove is >110% ICR again
    await priceFeed.setPrice(dec(200, 18));
    const price = await priceFeed.getPrice();
    assert.isTrue((await troveManager.getCurrentICR(bobTroveId, price)).gt(mv._MCR));

    // Check Bob' SP deposit has absorbed Carol's debt, and he has received her liquidated ETH
    const bob_Deposit_Before = (
      await stabilityPool.getCompoundedBoldDeposit(bob)
    ).toString();
    const bob_ETHGain_Before = (
      await stabilityPool.getDepositorETHGain(bob)
    ).toString();
    assert.isAtMost(
      th.getDifference(bob_Deposit_Before, spDeposit.sub(liquidatedDebt)),
      1000000
    );
    assert.isAtMost(th.getDifference(bob_ETHGain_Before, liquidatedColl), 1000);

    // Confirm system is not in Recovery Mode
    assert.isFalse(await th.checkRecoveryMode(contracts));

    // Attempt to liquidate Bob
    await assertRevert(
      troveManager.liquidate(bobTroveId),
      "TroveManager: nothing to liquidate"
    );

    // Confirm Bob's trove is still active
    assert.isTrue(await sortedTroves.contains(bobTroveId));

    // Check Bob' SP deposit does not change after liquidation attempt
    const bob_Deposit_After = (
      await stabilityPool.getCompoundedBoldDeposit(bob)
    ).toString();
    const bob_ETHGain_After = (
      await stabilityPool.getDepositorETHGain(bob)
    ).toString();
    assert.equal(bob_Deposit_Before, bob_Deposit_After);
    assert.equal(bob_ETHGain_Before, bob_ETHGain_After);
  });

  it("liquidate(): liquidates a SP depositor's trove with ICR < 110%, and the liquidation correctly impacts their SP deposit and ETH gain", async () => {
    const { contracts, openTrove } = await loadDeployAndFundFixture();
    const { priceFeed, troveManager, sortedTroves, stabilityPool } = contracts;

    const A_spDeposit = toBN(dec(3, 24));
    const B_spDeposit = toBN(dec(1, 24));
    await openTrove({ ICR: toBN(dec(20, 18)), extraParams: { from: whale } });
    await openTrove({
      ICR: toBN(dec(8, 18)),
      extraBoldAmount: A_spDeposit,
      extraParams: { from: alice },
    });
    const { troveId: bobTroveId, collateral: B_collateral, totalDebt: B_debt } = await openTrove({
      ICR: toBN(dec(218, 16)),
      extraBoldAmount: B_spDeposit,
      extraParams: { from: bob },
    });
    const { troveId: carolTroveId, collateral: C_collateral, totalDebt: C_debt } = await openTrove({
      ICR: toBN(dec(210, 16)),
      extraBoldAmount: toBN(dec(100, 18)),
      extraParams: { from: carol },
    });

    //Bob provides Bold to SP
    await stabilityPool.provideToSP(B_spDeposit, { from: bob });

    // Carol gets liquidated
    await priceFeed.setPrice(dec(100, 18));
    await troveManager.liquidate(carolTroveId);

    // Check Bob' SP deposit has absorbed Carol's debt, and he has received her liquidated ETH
    const bob_Deposit_Before = await stabilityPool.getCompoundedBoldDeposit(
      bob
    );
    const bob_ETHGain_Before = await stabilityPool.getDepositorETHGain(bob);
    assert.isAtMost(
      th.getDifference(bob_Deposit_Before, B_spDeposit.sub(C_debt)),
      1000000
    );
    assert.isAtMost(
      th.getDifference(
        bob_ETHGain_Before,
        th.applyLiquidationFee(C_collateral)
      ),
      1000
    );

    // Alice provides Bold to SP
    await stabilityPool.provideToSP(A_spDeposit, { from: alice });

    // Confirm system is not in Recovery Mode
    assert.isFalse(await th.checkRecoveryMode(contracts));

    // Liquidate Bob
    await troveManager.liquidate(bobTroveId);

    // Confirm Bob's trove has been closed
    assert.isFalse(await sortedTroves.contains(bobTroveId));
    const bob_Trove_Status = (await troveManager.Troves(bobTroveId))[3].toString();
    assert.equal(bob_Trove_Status, 3); // check closed by liquidation

    /* Alice's Bold Loss = (300 / 400) * 200 = 150 Bold
      Alice's ETH gain = (300 / 400) * 2*0.995 = 1.4925 ETH

      Bob's BoldLoss = (100 / 400) * 200 = 50 Bold
      Bob's ETH gain = (100 / 400) * 2*0.995 = 0.4975 ETH

     Check Bob' SP deposit has been reduced to 50 Bold, and his ETH gain has increased to 1.5 ETH. */
    const alice_Deposit_After = (
      await stabilityPool.getCompoundedBoldDeposit(alice)
    ).toString();
    const alice_ETHGain_After = (
      await stabilityPool.getDepositorETHGain(alice)
    ).toString();

    const totalDeposits = bob_Deposit_Before.add(A_spDeposit);

    assert.isAtMost(
      th.getDifference(
        alice_Deposit_After,
        A_spDeposit.sub(B_debt.mul(A_spDeposit).div(totalDeposits))
      ),
      2000000 // TODO: Unclear why the error margin on these two asserts increased. Rewrite test in Solidity 
    );
    assert.isAtMost(
      th.getDifference(
        alice_ETHGain_After,
        th.applyLiquidationFee(B_collateral).mul(A_spDeposit).div(totalDeposits)
      ),
      2000000 // // TODO: Unclear why the error margin on these two asserts increased. Rewrite test in Solidity
    );

    const bob_Deposit_After = await stabilityPool.getCompoundedBoldDeposit(bob);
    const bob_ETHGain_After = await stabilityPool.getDepositorETHGain(bob);

    assert.isAtMost(
      th.getDifference(
        bob_Deposit_After,
        bob_Deposit_Before.sub(
          B_debt.mul(bob_Deposit_Before).div(totalDeposits)
        )
      ),
      1000000
    );
    assert.isAtMost(
      th.getDifference(
        bob_ETHGain_After,
        bob_ETHGain_Before.add(
          th
            .applyLiquidationFee(B_collateral)
            .mul(bob_Deposit_Before)
            .div(totalDeposits)
        )
      ),
      1000000
    );
  });

  it("liquidate(): does not alter the liquidated user's token balance", async () => {
    const { contracts, openTrove } = await loadDeployAndFundFixture();
    const { activePool, priceFeed, troveManager, sortedTroves, boldToken, defaultPool } = contracts;

    await openTrove({ ICR: toBN(dec(10, 18)), extraParams: { from: whale } });
    const { troveId: aliceTroveId, boldAmount: A_boldAmount } = await openTrove({
      ICR: toBN(dec(2, 18)),
      extraBoldAmount: toBN(dec(300, 18)),
      extraParams: { from: alice },
    });
    const { troveId: bobTroveId, boldAmount: B_boldAmount } = await openTrove({
      ICR: toBN(dec(2, 18)),
      extraBoldAmount: toBN(dec(200, 18)),
      extraParams: { from: bob },
    });
    const { troveId: carolTroveId, boldAmount: C_boldAmount } = await openTrove({
      ICR: toBN(dec(2, 18)),
      extraBoldAmount: toBN(dec(100, 18)),
      extraParams: { from: carol },
    });

    await priceFeed.setPrice(dec(100, 18));

    // Check sortedList size
    assert.equal((await sortedTroves.getSize()).toString(), "4");

    // Confirm system is not in Recovery Mode
    assert.isFalse(await th.checkRecoveryMode(contracts));

    // Liquidate A, B and C
    const activeBoldDebt_0 = await activePool.getRecordedDebtSum();
    const defaultBoldDebt_0 = await defaultPool.getBoldDebt();

    await troveManager.liquidate(aliceTroveId);
    const activeBoldDebt_A = await activePool.getRecordedDebtSum();
    const defaultBoldDebt_A = await defaultPool.getBoldDebt();

    await troveManager.liquidate(bobTroveId);
    const activeBoldDebt_B = await activePool.getRecordedDebtSum();
    const defaultBoldDebt_B = await defaultPool.getBoldDebt();

    await troveManager.liquidate(carolTroveId);

    // Confirm A, B, C closed
    assert.isFalse(await sortedTroves.contains(aliceTroveId));
    assert.isFalse(await sortedTroves.contains(bobTroveId));
    assert.isFalse(await sortedTroves.contains(carolTroveId));

    // Check sortedList size reduced to 1
    assert.equal((await sortedTroves.getSize()).toString(), "1");

    // Confirm token balances have not changed
    assert.equal((await boldToken.balanceOf(alice)).toString(), A_boldAmount);
    assert.equal((await boldToken.balanceOf(bob)).toString(), B_boldAmount);
    assert.equal((await boldToken.balanceOf(carol)).toString(), C_boldAmount);
  });

  it("liquidate(): liquidates based on entire/collateral debt (including pending rewards), not raw collateral/debt", async () => {
    const { contracts, openTrove } = await loadDeployAndFundFixture();
    const { priceFeed, troveManager, sortedTroves } = contracts;

    const { troveId: aliceTroveId } = await openTrove({
      ICR: toBN(dec(8, 18)),
      extraBoldAmount: toBN(dec(100, 18)),
      extraParams: { from: alice },
    });
    const { troveId: bobTroveId } = await openTrove({
      ICR: toBN(dec(221, 16)),
      extraBoldAmount: toBN(dec(100, 18)),
      extraParams: { from: bob },
    });
    const { troveId: carolTroveId } = await openTrove({
      ICR: toBN(dec(2, 18)),
      extraBoldAmount: toBN(dec(100, 18)),
      extraParams: { from: carol },
    });

    // Defaulter opens with 60 Bold, 0.6 ETH
    const { troveId: defaulter_1_TroveId } = await openTrove({
      ICR: toBN(dec(2, 18)),
      extraParams: { from: defaulter_1 },
    });

    // Price drops
    await priceFeed.setPrice(dec(100, 18));
    const price = await priceFeed.getPrice();

    const alice_ICR_Before = await troveManager.getCurrentICR(aliceTroveId, price);
    const bob_ICR_Before = await troveManager.getCurrentICR(bobTroveId, price);
    const carol_ICR_Before = await troveManager.getCurrentICR(carolTroveId, price);

    /* Before liquidation: 
    Alice ICR: = (2 * 100 / 50) = 400%
    Bob ICR: (1 * 100 / 90.5) = 110.5%
    Carol ICR: (1 * 100 / 100 ) =  100%

    Therefore Alice and Bob above the MCR, Carol is below */
    assert.isTrue(alice_ICR_Before.gte(mv._MCR));
    assert.isTrue(bob_ICR_Before.gte(mv._MCR));
    assert.isTrue(carol_ICR_Before.lte(mv._MCR));

    // Confirm system is not in Recovery Mode
    assert.isFalse(await th.checkRecoveryMode(contracts));

    /* Liquidate defaulter. 30 Bold and 0.3 ETH is distributed between A, B and C.

    A receives (30 * 2/4) = 15 Bold, and (0.3*2/4) = 0.15 ETH
    B receives (30 * 1/4) = 7.5 Bold, and (0.3*1/4) = 0.075 ETH
    C receives (30 * 1/4) = 7.5 Bold, and (0.3*1/4) = 0.075 ETH
    */
    await troveManager.liquidate(defaulter_1_TroveId);

    const alice_ICR_After = await troveManager.getCurrentICR(aliceTroveId, price);
    const bob_ICR_After = await troveManager.getCurrentICR(bobTroveId, price);
    const carol_ICR_After = await troveManager.getCurrentICR(carolTroveId, price);

    /* After liquidation: 

    Alice ICR: (10.15 * 100 / 60) = 183.33%
    Bob ICR:(1.075 * 100 / 98) =  109.69%
    Carol ICR: (1.075 *100 /  107.5 ) = 100.0%

    Check Alice is above MCR, Bob below, Carol below. */

    assert.isTrue(alice_ICR_After.gte(mv._MCR));
    assert.isTrue(bob_ICR_After.lte(mv._MCR));
    assert.isTrue(carol_ICR_After.lte(mv._MCR));

    /* Though Bob's true ICR (including pending rewards) is below the MCR, 
    check that Bob's raw coll and debt has not changed, and that his "raw" ICR is above the MCR */
    const bob_Coll = (await troveManager.Troves(bobTroveId))[1];
    const bob_Debt = (await troveManager.Troves(bobTroveId))[0];

    const bob_rawICR = bob_Coll.mul(toBN(dec(100, 18))).div(bob_Debt);
    assert.isTrue(bob_rawICR.gte(mv._MCR));

    // Whale enters system, pulling it into Normal Mode
    await openTrove({ ICR: toBN(dec(20, 18)), extraParams: { from: whale } });
    assert.isFalse(await th.checkRecoveryMode(contracts));

    // Liquidate Alice, Bob, Carol
    await assertRevert(
      troveManager.liquidate(aliceTroveId),
      "TroveManager: nothing to liquidate"
    );
    await troveManager.liquidate(bobTroveId);
    await troveManager.liquidate(carolTroveId);

    /* Check Alice stays active, Carol gets liquidated, and Bob gets liquidated 
   (because his pending rewards bring his ICR < MCR) */
    assert.isTrue(await sortedTroves.contains(aliceTroveId));
    assert.isFalse(await sortedTroves.contains(bobTroveId));
    assert.isFalse(await sortedTroves.contains(carolTroveId));

    // Check trove statuses - A active (1),  B and C liquidated (3)
    assert.equal((await troveManager.Troves(aliceTroveId))[3].toString(), "1");
    assert.equal((await troveManager.Troves(bobTroveId))[3].toString(), "3");
    assert.equal((await troveManager.Troves(carolTroveId))[3].toString(), "3");
  });

  // --- batchLiquidateTroves() ---

  it("batchLiquidateTroves(): liquidates based on entire/collateral debt (including pending rewards), not raw collateral/debt", async () => {
    const { contracts, openTrove } = await loadDeployAndFundFixture();
    const { priceFeed, troveManager, sortedTroves } = contracts;

    const { troveId: aliceTroveId } = await openTrove({ ICR: toBN(dec(400, 16)), extraParams: { from: alice } });
    const { troveId: bobTroveId } = await openTrove({ ICR: toBN(dec(221, 16)), extraParams: { from: bob } });
    const { troveId: carolTroveId } = await openTrove({ ICR: toBN(dec(200, 16)), extraParams: { from: carol } });
    const { troveId: defaulter_1_TroveId } = await openTrove({
      ICR: toBN(dec(200, 16)),
      extraParams: { from: defaulter_1 },
    });

    // Price drops
    await priceFeed.setPrice(dec(100, 18));
    const price = await priceFeed.getPrice();

    const alice_ICR_Before = await troveManager.getCurrentICR(aliceTroveId, price);
    const bob_ICR_Before = await troveManager.getCurrentICR(bobTroveId, price);
    const carol_ICR_Before = await troveManager.getCurrentICR(carolTroveId, price);

    /* Before liquidation: 
    Alice ICR: = (2 * 100 / 100) = 200%
    Bob ICR: (1 * 100 / 90.5) = 110.5%
    Carol ICR: (1 * 100 / 100 ) =  100%

    Therefore Alice and Bob above the MCR, Carol is below */
    assert.isTrue(alice_ICR_Before.gte(mv._MCR));
    assert.isTrue(bob_ICR_Before.gte(mv._MCR));
    assert.isTrue(carol_ICR_Before.lte(mv._MCR));

    // Liquidate defaulter. 30 Bold and 0.3 ETH is distributed uniformly between A, B and C. Each receive 10 Bold, 0.1 ETH
    await troveManager.liquidate(defaulter_1_TroveId);

    const alice_ICR_After = await troveManager.getCurrentICR(aliceTroveId, price);
    const bob_ICR_After = await troveManager.getCurrentICR(bobTroveId, price);
    const carol_ICR_After = await troveManager.getCurrentICR(carolTroveId, price);

    /* After liquidation: 

    Alice ICR: (1.0995 * 100 / 60) = 183.25%
    Bob ICR:(1.0995 * 100 / 100.5) =  109.40%
    Carol ICR: (1.0995 * 100 / 110 ) 99.95%

    Check Alice is above MCR, Bob below, Carol below. */
    assert.isTrue(alice_ICR_After.gte(mv._MCR));
    assert.isTrue(bob_ICR_After.lte(mv._MCR));
    assert.isTrue(carol_ICR_After.lte(mv._MCR));

    /* Though Bob's true ICR (including pending rewards) is below the MCR, check that Bob's raw coll and debt has not changed */
    const bob_Coll = (await troveManager.Troves(bobTroveId))[1];
    const bob_Debt = (await troveManager.Troves(bobTroveId))[0];

    const bob_rawICR = bob_Coll.mul(toBN(dec(100, 18))).div(bob_Debt);
    assert.isTrue(bob_rawICR.gte(mv._MCR));

    // Whale enters system, pulling it into Normal Mode
    await openTrove({
      ICR: toBN(dec(10, 18)),
      extraBoldAmount: dec(1, 24),
      extraParams: { from: whale },
    });

    // Confirm system is not in Recovery Mode
    assert.isFalse(await th.checkRecoveryMode(contracts));

    //liquidate A, B, C
    await troveManager.batchLiquidateTroves([aliceTroveId, bobTroveId, carolTroveId]);

    // Check A stays active, B and C get liquidated
    assert.isTrue(await sortedTroves.contains(aliceTroveId));
    assert.isFalse(await sortedTroves.contains(bobTroveId));
    assert.isFalse(await sortedTroves.contains(carolTroveId));

    // check trove statuses - A active (1),  B and C closed by liquidation (3)
    assert.equal((await troveManager.Troves(aliceTroveId))[3].toString(), "1");
    assert.equal((await troveManager.Troves(bobTroveId))[3].toString(), "3");
    assert.equal((await troveManager.Troves(carolTroveId))[3].toString(), "3");
  });

  it("batchLiquidateTroves():  liquidates troves with ICR < MCR", async () => {
    const { contracts, openTrove } = await loadDeployAndFundFixture();
    const { priceFeed, troveManager, sortedTroves } = contracts;

    const { troveId: whaleTroveId } = await openTrove({ ICR: toBN(dec(20, 18)), extraParams: { from: whale } });

    // A, B, C open troves that will remain active when price drops to 100
    const { troveId: aliceTroveId } = await openTrove({ ICR: toBN(dec(220, 16)), extraParams: { from: alice } });
    const { troveId: bobTroveId } = await openTrove({ ICR: toBN(dec(230, 16)), extraParams: { from: bob } });
    const { troveId: carolTroveId } = await openTrove({ ICR: toBN(dec(240, 16)), extraParams: { from: carol } });

    // D, E, F open troves that will fall below MCR when price drops to 100
    const { troveId: dennisTroveId } = await openTrove({ ICR: toBN(dec(218, 16)), extraParams: { from: dennis } });
    const { troveId: erinTroveId } = await openTrove({ ICR: toBN(dec(216, 16)), extraParams: { from: erin } });
    const { troveId: flynTroveId } = await openTrove({ ICR: toBN(dec(210, 16)), extraParams: { from: flyn } });

    // Check list size is 7
    assert.equal((await sortedTroves.getSize()).toString(), "7");

    // Price drops
    await priceFeed.setPrice(dec(100, 18));
    const price = await priceFeed.getPrice();

    const alice_ICR = await troveManager.getCurrentICR(aliceTroveId, price);
    const bob_ICR = await troveManager.getCurrentICR(bobTroveId, price);
    const carol_ICR = await troveManager.getCurrentICR(carolTroveId, price);
    const dennis_ICR = await troveManager.getCurrentICR(dennisTroveId, price);
    const erin_ICR = await troveManager.getCurrentICR(erinTroveId, price);
    const flyn_ICR = await troveManager.getCurrentICR(flynTroveId, price);

    // Check A, B, C have ICR above MCR
    assert.isTrue(alice_ICR.gte(mv._MCR));
    assert.isTrue(bob_ICR.gte(mv._MCR));
    assert.isTrue(carol_ICR.gte(mv._MCR));

    // Check D, E, F have ICR below MCR
    assert.isTrue(dennis_ICR.lte(mv._MCR));
    assert.isTrue(erin_ICR.lte(mv._MCR));
    assert.isTrue(flyn_ICR.lte(mv._MCR));

    // Confirm system is not in Recovery Mode
    assert.isFalse(await th.checkRecoveryMode(contracts));

    //Liquidate sequence
    await troveManager.batchLiquidateTroves([aliceTroveId, bobTroveId, carolTroveId, dennisTroveId, erinTroveId, flynTroveId, whaleTroveId]);

    // check list size reduced to 4
    assert.equal((await sortedTroves.getSize()).toString(), "4");

    // Check Whale and A, B, C remain in the system
    assert.isTrue(await sortedTroves.contains(whaleTroveId));
    assert.isTrue(await sortedTroves.contains(aliceTroveId));
    assert.isTrue(await sortedTroves.contains(bobTroveId));
    assert.isTrue(await sortedTroves.contains(carolTroveId));

    // Check D, E, F have been removed
    assert.isFalse(await sortedTroves.contains(dennisTroveId));
    assert.isFalse(await sortedTroves.contains(erinTroveId));
    assert.isFalse(await sortedTroves.contains(flynTroveId));
  });

  it("batchLiquidateTroves(): does not affect the liquidated user's token balances", async () => {
    const { contracts, openTrove } = await loadDeployAndFundFixture();
    const { priceFeed, troveManager, sortedTroves, boldToken } = contracts;

    const { troveId: whaleTroveId } = await openTrove({ ICR: toBN(dec(20, 18)), extraParams: { from: whale } });

    // D, E, F open troves that will fall below MCR when price drops to 100
    const { troveId: dennisTroveId } = await openTrove({ ICR: toBN(dec(218, 16)), extraParams: { from: dennis } });
    const { troveId: erinTroveId } = await openTrove({ ICR: toBN(dec(216, 16)), extraParams: { from: erin } });
    const { troveId: flynTroveId } = await openTrove({ ICR: toBN(dec(210, 16)), extraParams: { from: flyn } });

    const D_balanceBefore = await boldToken.balanceOf(dennis);
    const E_balanceBefore = await boldToken.balanceOf(erin);
    const F_balanceBefore = await boldToken.balanceOf(flyn);

    // Check list size is 4
    assert.equal((await sortedTroves.getSize()).toString(), "4");

    // Price drops
    await priceFeed.setPrice(dec(100, 18));
    const price = await priceFeed.getPrice();

    // Confirm system is not in Recovery Mode
    assert.isFalse(await th.checkRecoveryMode(contracts));

    //Liquidate sequence
    await troveManager.batchLiquidateTroves([dennisTroveId, erinTroveId, flynTroveId, whaleTroveId]);

    // check list size reduced to 1
    assert.equal((await sortedTroves.getSize()).toString(), "1");

    // Check Whale remains in the system
    assert.isTrue(await sortedTroves.contains(whaleTroveId));

    // Check D, E, F have been removed
    assert.isFalse(await sortedTroves.contains(dennisTroveId));
    assert.isFalse(await sortedTroves.contains(erinTroveId));
    assert.isFalse(await sortedTroves.contains(flynTroveId));

    // Check token balances of users whose troves were liquidated, have not changed
    assert.equal(
      (await boldToken.balanceOf(dennis)).toString(),
      D_balanceBefore
    );
    assert.equal((await boldToken.balanceOf(erin)).toString(), E_balanceBefore);
    assert.equal((await boldToken.balanceOf(flyn)).toString(), F_balanceBefore);
  });

  it("batchLiquidateTroves(): A liquidation sequence containing Pool offsets increases the TCR", async () => {
    const { contracts, openTrove } = await loadDeployAndFundFixture();
    const { priceFeed, troveManager, sortedTroves, stabilityPool } = contracts;

    // Whale provides 500 Bold to SP
    const { troveId: whaleTroveId } = await openTrove({
      ICR: toBN(dec(100, 18)),
      extraBoldAmount: toBN(dec(500, 18)),
      extraParams: { from: whale },
    });
    await stabilityPool.provideToSP(dec(500, 18), {
      from: whale,
    });

    const { troveId: aliceTroveId } = await openTrove({ ICR: toBN(dec(4, 18)), extraParams: { from: alice } });
    const { troveId: bobTroveId } = await openTrove({ ICR: toBN(dec(28, 18)), extraParams: { from: bob } });
    const { troveId: carolTroveId } = await openTrove({ ICR: toBN(dec(8, 18)), extraParams: { from: carol } });
    const { troveId: dennisTroveId } = await openTrove({ ICR: toBN(dec(80, 18)), extraParams: { from: dennis } });

    const { troveId: defaulter_1_TroveId } = await openTrove({
      ICR: toBN(dec(199, 16)),
      extraParams: { from: defaulter_1 },
    });
    const { troveId: defaulter_2_TroveId } = await openTrove({
      ICR: toBN(dec(156, 16)),
      extraParams: { from: defaulter_2 },
    });
    const { troveId: defaulter_3_TroveId } = await openTrove({
      ICR: toBN(dec(183, 16)),
      extraParams: { from: defaulter_3 },
    });
    const { troveId: defaulter_4_TroveId } = await openTrove({
      ICR: toBN(dec(166, 16)),
      extraParams: { from: defaulter_4 },
    });

    assert.isTrue(await sortedTroves.contains(defaulter_1_TroveId));
    assert.isTrue(await sortedTroves.contains(defaulter_2_TroveId));
    assert.isTrue(await sortedTroves.contains(defaulter_3_TroveId));
    assert.isTrue(await sortedTroves.contains(defaulter_4_TroveId));

    assert.equal((await sortedTroves.getSize()).toString(), "9");

    // Price drops
    await priceFeed.setPrice(dec(100, 18));

    const TCR_Before = await th.getTCR(contracts);

    // Check pool has 500 Bold
    assert.equal(
      (await stabilityPool.getTotalBoldDeposits()).toString(),
      dec(500, 18)
    );

    // Confirm system is not in Recovery Mode
    assert.isFalse(await th.checkRecoveryMode(contracts));

    // Liquidate troves
    await troveManager.batchLiquidateTroves([aliceTroveId, bobTroveId, carolTroveId, dennisTroveId, defaulter_1_TroveId, defaulter_2_TroveId, defaulter_3_TroveId, defaulter_4_TroveId, whaleTroveId]);

    // Check pool has been emptied by the liquidations
    assert.equal((await stabilityPool.getTotalBoldDeposits()).toString(), "0");

    // Check all defaulters have been liquidated
    assert.isFalse(await sortedTroves.contains(defaulter_1_TroveId));
    assert.isFalse(await sortedTroves.contains(defaulter_2_TroveId));
    assert.isFalse(await sortedTroves.contains(defaulter_3_TroveId));
    assert.isFalse(await sortedTroves.contains(defaulter_4_TroveId));

    // check system sized reduced to 5 troves
    assert.equal((await sortedTroves.getSize()).toString(), "5");

    // Check that the liquidation sequence has improved the TCR
    const TCR_After = await th.getTCR(contracts);
    assert.isTrue(TCR_After.gte(TCR_Before));
  });

  it("batchLiquidateTroves(): A liquidation sequence of pure redistributions decreases the TCR, due to gas compensation, but up to 0.5%", async () => {
    const { contracts, openTrove } = await loadDeployAndFundFixture();
    const { priceFeed, troveManager, sortedTroves, stabilityPool } = contracts;

    const { troveId: whaleTroveId, collateral: W_coll, totalDebt: W_debt } = await openTrove({
      ICR: toBN(dec(100, 18)),
      extraParams: { from: whale },
    });
    const { troveId: aliceTroveId, collateral: A_coll, totalDebt: A_debt } = await openTrove({
      ICR: toBN(dec(4, 18)),
      extraParams: { from: alice },
    });
    const { troveId: bobTroveId, collateral: B_coll, totalDebt: B_debt } = await openTrove({
      ICR: toBN(dec(28, 18)),
      extraParams: { from: bob },
    });
    const { troveId: carolTroveId, collateral: C_coll, totalDebt: C_debt } = await openTrove({
      ICR: toBN(dec(8, 18)),
      extraParams: { from: carol },
    });
    const { troveId: dennisTroveId, collateral: D_coll, totalDebt: D_debt } = await openTrove({
      ICR: toBN(dec(80, 18)),
      extraParams: { from: dennis },
    });

    const { troveId: defaulter_1_TroveId, collateral: d1_coll, totalDebt: d1_debt } = await openTrove({
      ICR: toBN(dec(199, 16)),
      extraParams: { from: defaulter_1 },
    });
    const { troveId: defaulter_2_TroveId, collateral: d2_coll, totalDebt: d2_debt } = await openTrove({
      ICR: toBN(dec(156, 16)),
      extraParams: { from: defaulter_2 },
    });
    const { troveId: defaulter_3_TroveId, collateral: d3_coll, totalDebt: d3_debt } = await openTrove({
      ICR: toBN(dec(183, 16)),
      extraParams: { from: defaulter_3 },
    });
    const { troveId: defaulter_4_TroveId, collateral: d4_coll, totalDebt: d4_debt } = await openTrove({
      ICR: toBN(dec(166, 16)),
      extraParams: { from: defaulter_4 },
    });

    const totalCollNonDefaulters = W_coll.add(A_coll)
      .add(B_coll)
      .add(C_coll)
      .add(D_coll);
    const totalCollDefaulters = d1_coll.add(d2_coll).add(d3_coll).add(d4_coll);
    const totalColl = totalCollNonDefaulters.add(totalCollDefaulters);
    const totalDebt = W_debt.add(A_debt)
      .add(B_debt)
      .add(C_debt)
      .add(D_debt)
      .add(d1_debt)
      .add(d2_debt)
      .add(d3_debt)
      .add(d4_debt);

    assert.isTrue(await sortedTroves.contains(defaulter_1_TroveId));
    assert.isTrue(await sortedTroves.contains(defaulter_2_TroveId));
    assert.isTrue(await sortedTroves.contains(defaulter_3_TroveId));
    assert.isTrue(await sortedTroves.contains(defaulter_4_TroveId));

    assert.equal((await sortedTroves.getSize()).toString(), "9");

    // Price drops
    const price = toBN(dec(100, 18));
    await priceFeed.setPrice(price);

    const TCR_Before = await th.getTCR(contracts);
    assert.isAtMost(
      th.getDifference(TCR_Before, totalColl.mul(price).div(totalDebt)),
      1000
    );

    // Check pool is empty before liquidation
    assert.equal((await stabilityPool.getTotalBoldDeposits()).toString(), "0");

    // Confirm system is not in Recovery Mode
    assert.isFalse(await th.checkRecoveryMode(contracts));

    // Liquidate
    await troveManager.batchLiquidateTroves([aliceTroveId, bobTroveId, carolTroveId, dennisTroveId, defaulter_1_TroveId, defaulter_2_TroveId, defaulter_3_TroveId, defaulter_4_TroveId, whaleTroveId]);

    // Check all defaulters have been liquidated
    assert.isFalse(await sortedTroves.contains(defaulter_1_TroveId));
    assert.isFalse(await sortedTroves.contains(defaulter_2_TroveId));
    assert.isFalse(await sortedTroves.contains(defaulter_3_TroveId));
    assert.isFalse(await sortedTroves.contains(defaulter_4_TroveId));

    // check system sized reduced to 5 troves
    assert.equal((await sortedTroves.getSize()).toString(), "5");

    // Check that the liquidation sequence has reduced the TCR
    const TCR_After = await th.getTCR(contracts);
    // ((100+1+7+2+20)+(1+2+3+4)*0.995)*100/(2050+50+50+50+50+101+257+328+480)
    assert.isAtMost(
      th.getDifference(
        TCR_After,
        totalCollNonDefaulters
          .add(th.applyLiquidationFee(totalCollDefaulters))
          .mul(price)
          .div(totalDebt),
      ),
      1000
    );
    assert.isTrue(TCR_Before.gte(TCR_After));
    assert.isTrue(TCR_After.gte(TCR_Before.mul(toBN(995)).div(toBN(1000))));
  });

  it("batchLiquidateTroves(): Liquidating troves with SP deposits correctly impacts their SP deposit and ETH gain", async () => {
    const { contracts, openTrove } = await loadDeployAndFundFixture();
    const { priceFeed, troveManager, sortedTroves, stabilityPool } = contracts;

    // Whale provides 400 Bold to the SP
    const whaleDeposit = toBN(dec(40000, 18));
    const { troveId: whaleTroveId } = await openTrove({
      ICR: toBN(dec(100, 18)),
      extraBoldAmount: whaleDeposit,
      extraParams: { from: whale },
    });
    await stabilityPool.provideToSP(whaleDeposit, {
      from: whale,
    });

    const A_deposit = toBN(dec(10000, 18));
    const B_deposit = toBN(dec(30000, 18));
    const { troveId: aliceTroveId, collateral: A_coll, totalDebt: A_debt } = await openTrove({
      ICR: toBN(dec(2, 18)),
      extraBoldAmount: A_deposit,
      extraParams: { from: alice },
    });
    const { troveId: bobTroveId, collateral: B_coll, totalDebt: B_debt } = await openTrove({
      ICR: toBN(dec(2, 18)),
      extraBoldAmount: B_deposit,
      extraParams: { from: bob },
    });
    const { troveId: carolTroveId, collateral: C_coll, totalDebt: C_debt } = await openTrove({
      ICR: toBN(dec(2, 18)),
      extraParams: { from: carol },
    });

    const liquidatedColl = A_coll.add(B_coll).add(C_coll);
    const liquidatedDebt = A_debt.add(B_debt).add(C_debt);

    // A, B provide 100, 300 to the SP
    await stabilityPool.provideToSP(A_deposit, { from: alice });
    await stabilityPool.provideToSP(B_deposit, { from: bob });

    assert.equal((await sortedTroves.getSize()).toString(), "4");

    // Price drops
    await priceFeed.setPrice(dec(100, 18));

    // Check 800 Bold in Pool
    const totalDeposits = whaleDeposit.add(A_deposit).add(B_deposit);
    assert.equal(
      (await stabilityPool.getTotalBoldDeposits()).toString(),
      totalDeposits
    );

    // Confirm system is not in Recovery Mode
    assert.isFalse(await th.checkRecoveryMode(contracts));

    // Liquidate
    await troveManager.batchLiquidateTroves([aliceTroveId, bobTroveId, carolTroveId, whaleTroveId]);

    // Check all defaulters have been liquidated
    assert.isFalse(await sortedTroves.contains(aliceTroveId));
    assert.isFalse(await sortedTroves.contains(bobTroveId));
    assert.isFalse(await sortedTroves.contains(carolTroveId));

    // check system sized reduced to 1 troves
    assert.equal((await sortedTroves.getSize()).toString(), "1");

    /* Prior to liquidation, SP deposits were:
    Whale: 400 Bold
    Alice: 100 Bold
    Bob:   300 Bold
    Carol: 0 Bold

    Total Bold in Pool: 800 Bold

    Then, liquidation hits A,B,C: 

    Total liquidated debt = 150 + 350 + 150 = 650 Bold
    Total liquidated ETH = 1.1 + 3.1 + 1.1 = 5.3 ETH

    whale bold loss: 650 * (400/800) = 325 bold
    alice bold loss:  650 *(100/800) = 81.25 bold
    bob bold loss: 650 * (300/800) = 243.75 bold

    whale remaining deposit: (400 - 325) = 75 bold
    alice remaining deposit: (100 - 81.25) = 18.75 bold
    bob remaining deposit: (300 - 243.75) = 56.25 bold

    whale eth gain: 5*0.995 * (400/800) = 2.4875 eth
    alice eth gain: 5*0.995 *(100/800) = 0.621875 eth
    bob eth gain: 5*0.995 * (300/800) = 1.865625 eth

    Total remaining deposits: 150 Bold
    Total ETH gain: 4.975 ETH */

    // Check remaining Bold Deposits and ETH gain, for whale and depositors whose troves were liquidated
    const whale_Deposit_After = await stabilityPool.getCompoundedBoldDeposit(
      whale
    );
    const alice_Deposit_After = await stabilityPool.getCompoundedBoldDeposit(
      alice
    );
    const bob_Deposit_After = await stabilityPool.getCompoundedBoldDeposit(bob);

    const whale_ETHGain = await stabilityPool.getDepositorETHGain(whale);
    const alice_ETHGain = await stabilityPool.getDepositorETHGain(alice);
    const bob_ETHGain = await stabilityPool.getDepositorETHGain(bob);

    assert.isAtMost(
      th.getDifference(
        whale_Deposit_After,
        whaleDeposit.sub(liquidatedDebt.mul(whaleDeposit).div(totalDeposits))
      ),
      100000
    );
    assert.isAtMost(
      th.getDifference(
        alice_Deposit_After,
        A_deposit.sub(liquidatedDebt.mul(A_deposit).div(totalDeposits))
      ),
      100000
    );
    assert.isAtMost(
      th.getDifference(
        bob_Deposit_After,
        B_deposit.sub(liquidatedDebt.mul(B_deposit).div(totalDeposits))
      ),
      100000
    );

    assert.isAtMost(
      th.getDifference(
        whale_ETHGain,
        th
          .applyLiquidationFee(liquidatedColl)
          .mul(whaleDeposit)
          .div(totalDeposits)
      ),
      100000
    );
    assert.isAtMost(
      th.getDifference(
        alice_ETHGain,
        th.applyLiquidationFee(liquidatedColl).mul(A_deposit).div(totalDeposits)
      ),
      100000
    );
    assert.isAtMost(
      th.getDifference(
        bob_ETHGain,
        th.applyLiquidationFee(liquidatedColl).mul(B_deposit).div(totalDeposits)
      ),
      100000
    );

    // Check total remaining deposits and ETH gain in Stability Pool
    const total_BoldinSP = (
      await stabilityPool.getTotalBoldDeposits()
    ).toString();
    const total_ETHinSP = (await stabilityPool.getETHBalance()).toString();

    assert.isAtMost(
      th.getDifference(total_BoldinSP, totalDeposits.sub(liquidatedDebt)),
      1000
    );
    assert.isAtMost(
      th.getDifference(total_ETHinSP, th.applyLiquidationFee(liquidatedColl)),
      1000
    );
  });

  // TODO: revisit the relevance of this test since it relies on liquidateTroves(), which now no longer works due to ordering by interest rate.
  // Can we achieve / test the same thing using another liquidation function?

  it("batchLiquidateTroves(): liquidates a Trove that a) was skipped in a previous liquidation and b) has pending rewards", async () => {
    const { contracts, openTrove } = await loadDeployAndFundFixture();
    const { priceFeed, troveManager, sortedTroves, stabilityPool, defaultPool, borrowerOperations } = contracts;

    // A, B, C, D, E open troves
    const { troveId: CTroveId } = await openTrove({ ICR: toBN(dec(300, 16)), extraParams: { from: C } });
    const { troveId: DTroveId } = await openTrove({ ICR: toBN(dec(364, 16)), extraParams: { from: D } });
    const { troveId: ETroveId } = await openTrove({ ICR: toBN(dec(364, 16)), extraParams: { from: E } });
    const { troveId: ATroveId } = await openTrove({ ICR: toBN(dec(120, 16)), extraParams: { from: A } });
    const { troveId: BTroveId } = await openTrove({ ICR: toBN(dec(133, 16)), extraParams: { from: B } });

    // Price drops
    await priceFeed.setPrice(dec(175, 18));
    let price = await priceFeed.getPrice();

    // Confirm system is not in Recovery Mode
    assert.isFalse(await th.checkRecoveryMode(contracts));

    // A gets liquidated, creates pending rewards for all
    const liqTxA = await troveManager.liquidate(ATroveId);
    assert.isTrue(liqTxA.receipt.status);
    assert.isFalse(await sortedTroves.contains(ATroveId));

    // A adds 10 Bold to the SP, but less than C's debt
    await stabilityPool.provideToSP(dec(10, 18), { from: A });

    // Price drops
    await priceFeed.setPrice(dec(100, 18));
    price = await priceFeed.getPrice();
    // Confirm system is now in Recovery Mode
    assert.isTrue(await th.checkRecoveryMode(contracts));

    // Confirm C has ICR > TCR
    const TCR = await troveManager.getTCR(price);
    const ICR_C = await troveManager.getCurrentICR(C, price);

    assert.isTrue(ICR_C.gt(TCR));

    // Attempt to liquidate B and C, which skips C in the liquidation since it is immune
    const liqTxBC = await troveManager.batchLiquidateTroves([BTroveId, CTroveId]);
    assert.isTrue(liqTxBC.receipt.status);
    assert.isFalse(await sortedTroves.contains(BTroveId));
    assert.isTrue(await sortedTroves.contains(CTroveId));
    assert.isTrue(await sortedTroves.contains(DTroveId));
    assert.isTrue(await sortedTroves.contains(ETroveId));

    // // All remaining troves D and E repay a little debt, applying their pending rewards
    assert.isTrue((await sortedTroves.getSize()).eq(toBN("3")));
    await borrowerOperations.repayBold(DTroveId, dec(1, 18), { from: D });
    await borrowerOperations.repayBold(ETroveId, dec(1, 18), { from: E });

    // Check C is the only trove that has pending rewards
    assert.isTrue(await troveManager.hasRedistributionGains(CTroveId));
    assert.isFalse(await troveManager.hasRedistributionGains(DTroveId));
    assert.isFalse(await troveManager.hasRedistributionGains(ETroveId));

    // Check C's pending coll and debt rewards are <= the coll and debt in the DefaultPool
    const pendingETH_C = await troveManager.getPendingETHReward(CTroveId);
    const pendingBoldDebt_C = await troveManager.getPendingBoldDebtReward(CTroveId);
    const defaultPoolETH = await defaultPool.getETHBalance();
    const defaultPoolBoldDebt = await defaultPool.getBoldDebt();
    assert.isTrue(pendingETH_C.lte(defaultPoolETH));
    assert.isTrue(pendingBoldDebt_C.lte(defaultPoolBoldDebt));
    //Check only difference is dust
    assert.isAtMost(th.getDifference(pendingETH_C, defaultPoolETH), 1000);
    assert.isAtMost(
      th.getDifference(pendingBoldDebt_C, defaultPoolBoldDebt),
      1000
    );

    // Confirm system is still in Recovery Mode
    assert.isTrue(await th.checkRecoveryMode(contracts));

    // D and E fill the Stability Pool, enough to completely absorb C's debt of 70
    await stabilityPool.provideToSP(dec(50, 18), { from: D });
    await stabilityPool.provideToSP(dec(50, 18), { from: E });

    await priceFeed.setPrice(dec(50, 18));

    // Try to liquidate C again. Check it succeeds and closes C's trove
    const liqTx2 = await troveManager.batchLiquidateTroves([CTroveId, DTroveId]);
    assert.isTrue(liqTx2.receipt.status);
    assert.isFalse(await sortedTroves.contains(CTroveId));
    assert.isFalse(await sortedTroves.contains(DTroveId));
    assert.isTrue(await sortedTroves.contains(ETroveId));
    assert.isTrue((await sortedTroves.getSize()).eq(toBN("1")));
  });

  it("batchLiquidateTroves(): closes every trove with ICR < MCR in the given array", async () => {
    const { contracts, openTrove } = await loadDeployAndFundFixture();
    const { priceFeed, troveManager, sortedTroves, stabilityPool } = contracts;

    // --- SETUP ---
    await openTrove({ ICR: toBN(dec(100, 18)), extraParams: { from: whale } });

    const { troveId: aliceTroveId } = await openTrove({ ICR: toBN(dec(200, 16)), extraParams: { from: alice } });
    const { troveId: bobTroveId } = await openTrove({ ICR: toBN(dec(133, 16)), extraParams: { from: bob } });
    const { troveId: carolTroveId } = await openTrove({ ICR: toBN(dec(200, 16)), extraParams: { from: carol } });
    const { troveId: dennisTroveId } = await openTrove({
      ICR: toBN(dec(2000, 16)),
      extraParams: { from: dennis },
    });
    const { troveId: erinTroveId } = await openTrove({ ICR: toBN(dec(1800, 16)), extraParams: { from: erin } });

    // Check full sorted list size is 6
    assert.equal((await sortedTroves.getSize()).toString(), "6");

    // Whale puts some tokens in Stability Pool
    await stabilityPool.provideToSP(dec(300, 18), {
      from: whale,
    });

    // --- TEST ---

    // Price drops to 1ETH:100Bold, reducing A, B, C ICR below MCR
    await priceFeed.setPrice(dec(100, 18));
    const price = await priceFeed.getPrice();

    // Confirm system is not in Recovery Mode
    assert.isFalse(await th.checkRecoveryMode(contracts));

    // Confirm troves A-C are ICR < 110%
    assert.isTrue((await troveManager.getCurrentICR(aliceTroveId, price)).lt(mv._MCR));
    assert.isTrue((await troveManager.getCurrentICR(bobTroveId, price)).lt(mv._MCR));
    assert.isTrue((await troveManager.getCurrentICR(carolTroveId, price)).lt(mv._MCR));

    // Confirm D-E are ICR > 110%
    assert.isTrue(
      (await troveManager.getCurrentICR(dennisTroveId, price)).gte(mv._MCR)
    );
    assert.isTrue((await troveManager.getCurrentICR(erinTroveId, price)).gte(mv._MCR));

    // Confirm Whale is ICR >= 110%
    assert.isTrue(
      (await troveManager.getCurrentICR(whale, price)).gte(mv._MCR)
    );

    const liquidationArray = [aliceTroveId, bobTroveId, carolTroveId, dennisTroveId, erinTroveId];
    await troveManager.batchLiquidateTroves(liquidationArray);

    // Confirm troves A-C have been removed from the system
    assert.isFalse(await sortedTroves.contains(aliceTroveId));
    assert.isFalse(await sortedTroves.contains(bobTroveId));
    assert.isFalse(await sortedTroves.contains(carolTroveId));

    // Check all troves A-C are now closed by liquidation
    assert.equal((await troveManager.Troves(aliceTroveId))[3].toString(), "3");
    assert.equal((await troveManager.Troves(bobTroveId))[3].toString(), "3");
    assert.equal((await troveManager.Troves(carolTroveId))[3].toString(), "3");

    // Check sorted list has been reduced to length 3
    assert.equal((await sortedTroves.getSize()).toString(), "3");
  });

  it("batchLiquidateTroves(): does not liquidate troves that are not in the given array", async () => {
    const { contracts, openTrove } = await loadDeployAndFundFixture();
    const { priceFeed, troveManager, sortedTroves, stabilityPool } = contracts;

    // --- SETUP ---
    await openTrove({ ICR: toBN(dec(100, 18)), extraParams: { from: whale } });

    const { troveId: aliceTroveId } = await openTrove({ ICR: toBN(dec(200, 16)), extraParams: { from: alice } });
    const { troveId: bobTroveId } = await openTrove({ ICR: toBN(dec(180, 16)), extraParams: { from: bob } });
    const { troveId: carolTroveId } = await openTrove({ ICR: toBN(dec(200, 16)), extraParams: { from: carol } });
    const { troveId: dennisTroveId } = await openTrove({
      ICR: toBN(dec(200, 16)),
      extraBoldAmount: toBN(dec(500, 18)),
      extraParams: { from: dennis },
    });
    const { troveId: erinTroveId } = await openTrove({
      ICR: toBN(dec(200, 16)),
      extraBoldAmount: toBN(dec(500, 18)),
      extraParams: { from: erin },
    });

    // Check full sorted list size is 6
    assert.equal((await sortedTroves.getSize()).toString(), "6");

    // Whale puts some tokens in Stability Pool
    await stabilityPool.provideToSP(dec(300, 18), {
      from: whale,
    });

    // --- TEST ---

    // Price drops to 1ETH:100Bold, reducing A, B, C ICR below MCR
    await priceFeed.setPrice(dec(100, 18));
    const price = await priceFeed.getPrice();

    // Confirm system is not in Recovery Mode
    assert.isFalse(await th.checkRecoveryMode(contracts));

    // Confirm troves A-E are ICR < 110%
    assert.isTrue((await troveManager.getCurrentICR(aliceTroveId, price)).lt(mv._MCR));
    assert.isTrue((await troveManager.getCurrentICR(bobTroveId, price)).lt(mv._MCR));
    assert.isTrue((await troveManager.getCurrentICR(carolTroveId, price)).lt(mv._MCR));
    assert.isTrue(
      (await troveManager.getCurrentICR(dennisTroveId, price)).lt(mv._MCR)
    );
    assert.isTrue((await troveManager.getCurrentICR(erinTroveId, price)).lt(mv._MCR));

    const liquidationArray = [aliceTroveId, bobTroveId]; // C-E not included
    await troveManager.batchLiquidateTroves(liquidationArray);

    // Confirm troves A-B have been removed from the system
    assert.isFalse(await sortedTroves.contains(aliceTroveId));
    assert.isFalse(await sortedTroves.contains(bobTroveId));

    // Check all troves A-B are now closed by liquidation
    assert.equal((await troveManager.Troves(aliceTroveId))[3].toString(), "3");
    assert.equal((await troveManager.Troves(bobTroveId))[3].toString(), "3");

    // Confirm troves C-E remain in the system
    assert.isTrue(await sortedTroves.contains(carolTroveId));
    assert.isTrue(await sortedTroves.contains(dennisTroveId));
    assert.isTrue(await sortedTroves.contains(erinTroveId));

    // Check all troves C-E are still active
    assert.equal((await troveManager.Troves(carolTroveId))[3].toString(), "1");
    assert.equal((await troveManager.Troves(dennisTroveId))[3].toString(), "1");
    assert.equal((await troveManager.Troves(erinTroveId))[3].toString(), "1");

    // Check sorted list has been reduced to length 4
    assert.equal((await sortedTroves.getSize()).toString(), "4");
  });

  it("batchLiquidateTroves(): does not close troves with ICR >= MCR in the given array", async () => {
    const { contracts, openTrove } = await loadDeployAndFundFixture();
    const { priceFeed, troveManager, sortedTroves, stabilityPool } = contracts;

    // --- SETUP ---
    const { troveId: whaleTroveId } = await openTrove({ ICR: toBN(dec(100, 18)), extraParams: { from: whale } });

    const { troveId: aliceTroveId } = await openTrove({ ICR: toBN(dec(190, 16)), extraParams: { from: alice } });
    const { troveId: bobTroveId } = await openTrove({ ICR: toBN(dec(120, 16)), extraParams: { from: bob } });
    const { troveId: carolTroveId } = await openTrove({ ICR: toBN(dec(195, 16)), extraParams: { from: carol } });
    const { troveId: dennisTroveId } = await openTrove({
      ICR: toBN(dec(2000, 16)),
      extraParams: { from: dennis },
    });
    const { troveId: erinTroveId } = await openTrove({ ICR: toBN(dec(1800, 16)), extraParams: { from: erin } });

    // Check full sorted list size is 6
    assert.equal((await sortedTroves.getSize()).toString(), "6");

    // Whale puts some tokens in Stability Pool
    await stabilityPool.provideToSP(dec(300, 18), {
      from: whale,
    });

    // --- TEST ---

    // Price drops to 1ETH:100Bold, reducing A, B, C ICR below MCR
    await priceFeed.setPrice(dec(100, 18));
    const price = await priceFeed.getPrice();

    // Confirm system is not in Recovery Mode
    assert.isFalse(await th.checkRecoveryMode(contracts));

    // Confirm troves A-C are ICR < 110%
    assert.isTrue((await troveManager.getCurrentICR(aliceTroveId, price)).lt(mv._MCR));
    assert.isTrue((await troveManager.getCurrentICR(bobTroveId, price)).lt(mv._MCR));
    assert.isTrue((await troveManager.getCurrentICR(carolTroveId, price)).lt(mv._MCR));

    // Confirm D-E are ICR >= 110%
    assert.isTrue(
      (await troveManager.getCurrentICR(dennisTroveId, price)).gte(mv._MCR)
    );
    assert.isTrue((await troveManager.getCurrentICR(erinTroveId, price)).gte(mv._MCR));

    // Confirm Whale is ICR > 110%
    assert.isTrue(
      (await troveManager.getCurrentICR(whale, price)).gte(mv._MCR)
    );

    const liquidationArray = [aliceTroveId, bobTroveId, carolTroveId, dennisTroveId, erinTroveId];
    await troveManager.batchLiquidateTroves(liquidationArray);

    // Confirm troves D-E and whale remain in the system
    assert.isTrue(await sortedTroves.contains(dennisTroveId));
    assert.isTrue(await sortedTroves.contains(erinTroveId));
    assert.isTrue(await sortedTroves.contains(whaleTroveId));

    // Check all troves D-E and whale remain active
    assert.equal((await troveManager.Troves(dennisTroveId))[3].toString(), "1");
    assert.equal((await troveManager.Troves(erinTroveId))[3].toString(), "1");
    assert.isTrue(await sortedTroves.contains(whaleTroveId));

    // Check sorted list has been reduced to length 3
    assert.equal((await sortedTroves.getSize()).toString(), "3");
  });

  it("batchLiquidateTroves(): reverts if array is empty", async () => {
    const { contracts, openTrove } = await loadDeployAndFundFixture();
    const { priceFeed, troveManager, sortedTroves, stabilityPool } = contracts;

    // --- SETUP ---
    await openTrove({ ICR: toBN(dec(100, 18)), extraParams: { from: whale } });

    await openTrove({ ICR: toBN(dec(190, 16)), extraParams: { from: alice } });
    await openTrove({ ICR: toBN(dec(120, 16)), extraParams: { from: bob } });
    await openTrove({ ICR: toBN(dec(195, 16)), extraParams: { from: carol } });
    await openTrove({
      ICR: toBN(dec(2000, 16)),
      extraParams: { from: dennis },
    });
    await openTrove({ ICR: toBN(dec(1800, 16)), extraParams: { from: erin } });

    // Check full sorted list size is 6
    assert.equal((await sortedTroves.getSize()).toString(), "6");

    // Whale puts some tokens in Stability Pool
    await stabilityPool.provideToSP(dec(300, 18), {
      from: whale,
    });

    // --- TEST ---

    // Price drops to 1ETH:100Bold, reducing A, B, C ICR below MCR
    await priceFeed.setPrice(dec(100, 18));
    const price = await priceFeed.getPrice();

    // Confirm system is not in Recovery Mode
    assert.isFalse(await th.checkRecoveryMode(contracts));

    const liquidationArray = [];
    try {
      const tx = await troveManager.batchLiquidateTroves(liquidationArray);
      assert.isFalse(tx.receipt.status);
    } catch (error) {
      assert.include(
        error.message,
        "TroveManager: Calldata address array must not be empty"
      );
    }
  });

  it("batchLiquidateTroves(): skips if trove is non-existent", async () => {
    const { contracts, openTrove } = await loadDeployAndFundFixture();
    const { priceFeed, troveManager, sortedTroves, stabilityPool } = contracts;

    // --- SETUP ---
    const spDeposit = toBN(dec(500000, 18));
    await openTrove({
      ICR: toBN(dec(100, 18)),
      extraBoldAmount: spDeposit,
      extraParams: { from: whale },
    });

    const { troveId: aliceTroveId, totalDebt: A_debt } = await openTrove({
      ICR: toBN(dec(190, 16)),
      extraParams: { from: alice },
    });
    const { troveId: bobTroveId, totalDebt: B_debt } = await openTrove({
      ICR: toBN(dec(120, 16)),
      extraParams: { from: bob },
    });
    const { troveId: dennisTroveId } = await openTrove({
      ICR: toBN(dec(2000, 16)),
      extraParams: { from: dennis },
    });
    const { troveId: erinTroveId } = await openTrove({ ICR: toBN(dec(1800, 16)), extraParams: { from: erin } });

    assert.equal(await troveManager.getTroveStatus(th.addressToTroveId(carol)), 0); // check trove non-existent

    // Check full sorted list size is 6
    assert.equal((await sortedTroves.getSize()).toString(), "5");

    // Whale puts some tokens in Stability Pool
    await stabilityPool.provideToSP(spDeposit, { from: whale });

    // --- TEST ---

    // Price drops to 1ETH:100Bold, reducing A, B, C ICR below MCR
    await priceFeed.setPrice(dec(100, 18));
    const price = await priceFeed.getPrice();

    // Confirm system is not in Recovery Mode
    assert.isFalse(await th.checkRecoveryMode(contracts));

    // Confirm troves A-B are ICR < 110%
    assert.isTrue((await troveManager.getCurrentICR(aliceTroveId, price)).lt(mv._MCR));
    assert.isTrue((await troveManager.getCurrentICR(bobTroveId, price)).lt(mv._MCR));

    // Confirm D-E are ICR > 110%
    assert.isTrue(
      (await troveManager.getCurrentICR(dennisTroveId, price)).gte(mv._MCR)
    );
    assert.isTrue((await troveManager.getCurrentICR(erinTroveId, price)).gte(mv._MCR));

    // Confirm Whale is ICR >= 110%
    assert.isTrue(
      (await troveManager.getCurrentICR(whale, price)).gte(mv._MCR)
    );

    // Liquidate - trove C in between the ones to be liquidated!
    const liquidationArray = [aliceTroveId, th.addressToTroveId(carol), bobTroveId, dennisTroveId, erinTroveId];
    await troveManager.batchLiquidateTroves(liquidationArray);

    // Confirm troves A-B have been removed from the system
    assert.isFalse(await sortedTroves.contains(aliceTroveId));
    assert.isFalse(await sortedTroves.contains(bobTroveId));

    // Check all troves A-B are now closed by liquidation
    assert.equal((await troveManager.Troves(aliceTroveId))[3].toString(), "3");
    assert.equal((await troveManager.Troves(bobTroveId))[3].toString(), "3");

    // Check sorted list has been reduced to length 3
    assert.equal((await sortedTroves.getSize()).toString(), "3");

    // Confirm trove C non-existent
    assert.isFalse(await sortedTroves.contains(th.addressToTroveId(carol)));
    assert.equal((await troveManager.Troves(th.addressToTroveId(carol)))[3].toString(), "0");

    // Check Stability pool has only been reduced by A-B
    th.assertIsApproximatelyEqual(
      (await stabilityPool.getTotalBoldDeposits()).toString(),
      spDeposit.sub(A_debt).sub(B_debt)
    );

    // Confirm system is not in Recovery Mode
    assert.isFalse(await th.checkRecoveryMode(contracts));
  });

  it("batchLiquidateTroves(): skips if a trove has been closed", async () => {
    const { contracts, openTrove } = await loadDeployAndFundFixture();
    const { priceFeed, troveManager, sortedTroves, stabilityPool, boldToken, borrowerOperations } = contracts;

    // --- SETUP ---
    const spDeposit = toBN(dec(500000, 18));
    await openTrove({
      ICR: toBN(dec(100, 18)),
      extraBoldAmount: spDeposit,
      extraParams: { from: whale },
    });

    const { troveId: aliceTroveId, totalDebt: A_debt } = await openTrove({
      ICR: toBN(dec(190, 16)),
      extraParams: { from: alice },
    });
    const { troveId: bobTroveId, totalDebt: B_debt } = await openTrove({
      ICR: toBN(dec(120, 16)),
      extraParams: { from: bob },
    });
    const { troveId: carolTroveId } = await openTrove({ ICR: toBN(dec(195, 16)), extraParams: { from: carol } });
    const { troveId: dennisTroveId } = await openTrove({
      ICR: toBN(dec(2000, 16)),
      extraParams: { from: dennis },
    });
    const { troveId: erinTroveId } = await openTrove({ ICR: toBN(dec(1800, 16)), extraParams: { from: erin } });

    assert.isTrue(await sortedTroves.contains(carolTroveId));

    // Check full sorted list size is 6
    assert.equal((await sortedTroves.getSize()).toString(), "6");

    // Whale puts some tokens in Stability Pool
    await stabilityPool.provideToSP(spDeposit, { from: whale });

    // Whale transfers to Carol so she can close her trove
    await boldToken.transfer(carol, dec(100, 18), { from: whale });

    // --- TEST ---

    // Price drops to 1ETH:100Bold, reducing A, B, C ICR below MCR
    await priceFeed.setPrice(dec(100, 18));
    const price = await priceFeed.getPrice();

    // Carol liquidated, and her trove is closed
    const txCarolClose = await borrowerOperations.closeTrove(carolTroveId, { from: carol });
    assert.isTrue(txCarolClose.receipt.status);

    assert.isFalse(await sortedTroves.contains(carolTroveId));

    assert.equal(await troveManager.getTroveStatus(carolTroveId), 2); // check trove closed

    // Confirm system is not in Recovery Mode
    assert.isFalse(await th.checkRecoveryMode(contracts));

    // Confirm troves A-B are ICR < 110%
    assert.isTrue((await troveManager.getCurrentICR(aliceTroveId, price)).lt(mv._MCR));
    assert.isTrue((await troveManager.getCurrentICR(bobTroveId, price)).lt(mv._MCR));

    // Confirm D-E are ICR > 110%
    assert.isTrue(
      (await troveManager.getCurrentICR(dennisTroveId, price)).gte(mv._MCR)
    );
    assert.isTrue((await troveManager.getCurrentICR(erinTroveId, price)).gte(mv._MCR));

    // Confirm Whale is ICR >= 110%
    assert.isTrue(
      (await troveManager.getCurrentICR(whale, price)).gte(mv._MCR)
    );

    // Liquidate - trove C in between the ones to be liquidated!
    const liquidationArray = [aliceTroveId, carolTroveId, bobTroveId, dennisTroveId, erinTroveId];
    await troveManager.batchLiquidateTroves(liquidationArray);

    // Confirm troves A-B have been removed from the system
    assert.isFalse(await sortedTroves.contains(aliceTroveId));
    assert.isFalse(await sortedTroves.contains(bobTroveId));

    // Check all troves A-B are now closed by liquidation
    assert.equal((await troveManager.Troves(aliceTroveId))[3].toString(), "3");
    assert.equal((await troveManager.Troves(bobTroveId))[3].toString(), "3");
    // Trove C still closed by user
    assert.equal((await troveManager.Troves(carolTroveId))[3].toString(), "2");

    // Check sorted list has been reduced to length 3
    assert.equal((await sortedTroves.getSize()).toString(), "3");

    // Check Stability pool has only been reduced by A-B
    th.assertIsApproximatelyEqual(
      (await stabilityPool.getTotalBoldDeposits()).toString(),
      spDeposit.sub(A_debt).sub(B_debt)
    );

    // Confirm system is not in Recovery Mode
    assert.isFalse(await th.checkRecoveryMode(contracts));
  });

  // --- redemptions ---

  // TODO: Revisit all redemption tests when implementing redeeming by interest rate ordering, and leaving fully redeemed Troves open.
  //  Many of these tests rely on specific ICR ordering in the setup, and close fully redeemed.
  //  It may be more efficient to write wholly new redemption tests in Solidity for Foundry.
  it.skip("getRedemptionHints(): gets the address of the first Trove and the final ICR of the last Trove involved in a redemption", async () => {
    const { openTrove } = await loadDeployAndFundFixture();

    // --- SETUP ---
    const partialRedemptionAmount = toBN(dec(100, 18));
    const { collateral: A_coll, totalDebt: A_totalDebt } = await openTrove({
      ICR: toBN(dec(310, 16)),
      extraBoldAmount: partialRedemptionAmount,
      extraParams: { from: alice },
    });
    const { netDebt: B_debt } = await openTrove({
      ICR: toBN(dec(290, 16)),
      extraParams: { from: bob },
    });
    const { netDebt: C_debt } = await openTrove({
      ICR: toBN(dec(250, 16)),
      extraParams: { from: carol },
    });
    // Dennis' Trove should be untouched by redemption, because its ICR will be < 110% after the price drop
    await openTrove({ ICR: toBN(dec(120, 16)), extraParams: { from: dennis } });

    // Drop the price
    const price = toBN(dec(100, 18));
    await priceFeed.setPrice(price);

    // --- TEST ---
    const redemptionAmount = C_debt.add(B_debt).add(partialRedemptionAmount);
    const { firstRedemptionHint, partialRedemptionHintNICR } =
      await hintHelpers.getRedemptionHints(redemptionAmount, price, 0);

    assert.equal(firstRedemptionHint, carol);
    const expectedICR = A_coll.mul(price)
      .sub(partialRedemptionAmount.mul(mv._1e18BN))
      .div(A_totalDebt.sub(partialRedemptionAmount));
    th.assertIsApproximatelyEqual(partialRedemptionHintNICR, expectedICR);
  });

  it.skip("getRedemptionHints(): returns 0 as partialRedemptionHintNICR when reaching _maxIterations", async () => {
    const { openTrove } = await loadDeployAndFundFixture();

    // --- SETUP ---
    await openTrove({ ICR: toBN(dec(310, 16)), extraParams: { from: alice } });
    await openTrove({ ICR: toBN(dec(290, 16)), extraParams: { from: bob } });
    await openTrove({ ICR: toBN(dec(250, 16)), extraParams: { from: carol } });
    await openTrove({ ICR: toBN(dec(180, 16)), extraParams: { from: dennis } });

    const price = await priceFeed.getPrice();

    // --- TEST ---

    // Get hints for a redemption of 170 + 30 + some extra Bold. At least 3 iterations are needed
    // for total redemption of the given amount.
    const { partialRedemptionHintNICR } = await hintHelpers.getRedemptionHints(
      "210" + _18_zeros,
      price,
      2
    ); // limit _maxIterations to 2

    assert.equal(partialRedemptionHintNICR, "0");
  });

  it.skip("redeemCollateral(): cancels the provided Bold with debt from Troves with the lowest ICRs and sends an equivalent amount of Ether", async () => {
    const { openTrove, contracts } = await loadDeployAndFundFixture();
    const { troveManager, boldToken, priceFeed, sortedTroves } = contracts;

    // --- SETUP ---
    const { troveId: aliceTroveId, totalDebt: A_totalDebt } = await openTrove({
      ICR: toBN(dec(310, 16)),
      extraBoldAmount: dec(10, 18),
      extraParams: { from: alice },
    });
    const { troveId: bobTroveId, netDebt: B_netDebt } = await openTrove({
      ICR: toBN(dec(290, 16)),
      extraBoldAmount: dec(8, 18),
      extraParams: { from: bob },
    });
    const { troveId: carolTroveId, netDebt: C_netDebt } = await openTrove({
      ICR: toBN(dec(250, 16)),
      extraBoldAmount: dec(10, 18),
      extraParams: { from: carol },
    });
    const partialRedemptionAmount = toBN(2);
    const redemptionAmount = C_netDebt.add(B_netDebt).add(
      partialRedemptionAmount
    );
    // start Dennis with a high ICR
    await openTrove({
      ICR: toBN(dec(100, 18)),
      extraBoldAmount: redemptionAmount,
      extraParams: { from: dennis },
    });

    const dennis_ETHBalance_Before = toBN(await contracts.WETH.balanceOf(dennis));

    const dennis_BoldBalance_Before = await boldToken.balanceOf(dennis);

    const price = await priceFeed.getPrice();
    assert.equal(price, dec(200, 18));

    // --- TEST ---

    // Find hints for redeeming 20 Bold
    const { firstRedemptionHint, partialRedemptionHintNICR } =
      await hintHelpers.getRedemptionHints(redemptionAmount, price, 0);

    // We don't need to use getApproxHint for this test, since it's not the subject of this
    // test case, and the list is very small, so the correct position is quickly found
    const { 0: upperPartialRedemptionHint, 1: lowerPartialRedemptionHint } =
      await sortedTroves.findInsertPosition(
        partialRedemptionHintNICR,
        dennis,
        dennis
      );

    // skip bootstrapping phase
    await time.increase(timeValues.SECONDS_IN_ONE_WEEK * 2);

    // Dennis redeems 20 Bold
    // Don't pay for gas, as it makes it easier to calculate the received Ether
    const redemptionTx = await troveManager.redeemCollateral(
      redemptionAmount,
      firstRedemptionHint,
      upperPartialRedemptionHint,
      lowerPartialRedemptionHint,
      partialRedemptionHintNICR,
      0,
      th._100pct,
      {
        from: dennis,
        gasPrice: GAS_PRICE,
      }
    );

    const ETHFee = th.getEmittedRedemptionValues(redemptionTx)[3];

    const alice_Trove_After = await troveManager.Troves(aliceTroveId);
    const bob_Trove_After = await troveManager.Troves(bobTroveId);
    const carol_Trove_After = await troveManager.Troves(carolTroveId);

    const alice_debt_After = alice_Trove_After[0].toString();
    const bob_debt_After = bob_Trove_After[0].toString();
    const carol_debt_After = carol_Trove_After[0].toString();

    /* check that Dennis' redeemed 20 Bold has been cancelled with debt from Bobs's Trove (8) and Carol's Trove (10).
    The remaining lot (2) is sent to Alice's Trove, who had the best ICR.
    It leaves her with (3) Bold debt + 50 for gas compensation. */
    th.assertIsApproximatelyEqual(
      alice_debt_After,
      A_totalDebt.sub(partialRedemptionAmount)
    );
    assert.equal(bob_debt_After, "0");
    assert.equal(carol_debt_After, "0");

    const dennis_ETHBalance_After = toBN(await contracts.WETH.balanceOf(dennis));
    const receivedETH = dennis_ETHBalance_After.sub(dennis_ETHBalance_Before);

    const expectedTotalETHDrawn = redemptionAmount.div(toBN(200)); // convert redemptionAmount Bold to ETH, at ETH:USD price 200
    const expectedReceivedETH = expectedTotalETHDrawn .sub(toBN(ETHFee));

    // console.log("*********************************************************************************")
    // console.log("ETHFee: " + ETHFee)
    // console.log("dennis_ETHBalance_Before: " + dennis_ETHBalance_Before)
    // console.log("GAS_USED: " + th.gasUsed(redemptionTx))
    // console.log("dennis_ETHBalance_After: " + dennis_ETHBalance_After)
    // console.log("expectedTotalETHDrawn: " + expectedTotalETHDrawn)
    // console.log("received  : " + receivedETH)
    // console.log("expected : " + expectedReceivedETH)
    // console.log("*********************************************************************************")
    th.assertIsApproximatelyEqual(expectedReceivedETH, receivedETH);

    const dennis_BoldBalance_After = (
      await boldToken.balanceOf(dennis)
    ).toString();
    assert.equal(
      dennis_BoldBalance_After,
      dennis_BoldBalance_Before.sub(redemptionAmount)
    );
  });

  it.skip("redeemCollateral(): with invalid first hint, zero address", async () => {
    const { contracts, openTrove } = await loadDeployAndFundFixture();
    const { troveManager, priceFeed, sortedTroves } = contracts;

    // --- SETUP ---
    const { troveId: aliceTroveId, totalDebt: A_totalDebt } = await openTrove({
      ICR: toBN(dec(310, 16)),
      extraBoldAmount: dec(10, 18),
      extraParams: { from: alice },
    });
    const { troveId: bobTroveId, netDebt: B_netDebt } = await openTrove({
      ICR: toBN(dec(290, 16)),
      extraBoldAmount: dec(8, 18),
      extraParams: { from: bob },
    });
    const { troveId: carolTroveId, netDebt: C_netDebt } = await openTrove({
      ICR: toBN(dec(250, 16)),
      extraBoldAmount: dec(10, 18),
      extraParams: { from: carol },
    });
    const partialRedemptionAmount = toBN(2);
    const redemptionAmount = C_netDebt.add(B_netDebt).add(
      partialRedemptionAmount
    );
    // start Dennis with a high ICR
    await openTrove({
      ICR: toBN(dec(100, 18)),
      extraBoldAmount: redemptionAmount,
      extraParams: { from: dennis },
    });

    const dennis_ETHBalance_Before = toBN(await contracts.WETH.balanceOf(dennis));

    const dennis_BoldBalance_Before = await boldToken.balanceOf(dennis);

    const price = await priceFeed.getPrice();
    assert.equal(price, dec(200, 18));

    // --- TEST ---

    // Find hints for redeeming 20 Bold
    const { firstRedemptionHint, partialRedemptionHintNICR } =
      await hintHelpers.getRedemptionHints(redemptionAmount, price, 0);

    // We don't need to use getApproxHint for this test, since it's not the subject of this
    // test case, and the list is very small, so the correct position is quickly found
    const { 0: upperPartialRedemptionHint, 1: lowerPartialRedemptionHint } =
      await sortedTroves.findInsertPosition(
        partialRedemptionHintNICR,
        dennis,
        dennis
      );

    // skip bootstrapping phase
    await time.increase(timeValues.SECONDS_IN_ONE_WEEK * 2);

    // Dennis redeems 20 Bold
    // Don't pay for gas, as it makes it easier to calculate the received Ether
    const redemptionTx = await troveManager.redeemCollateral(
      redemptionAmount,
      ZERO_ADDRESS, // invalid first hint
      upperPartialRedemptionHint,
      lowerPartialRedemptionHint,
      partialRedemptionHintNICR,
      0,
      th._100pct,
      {
        from: dennis,
        gasPrice: GAS_PRICE,
      }
    );

    const ETHFee = th.getEmittedRedemptionValues(redemptionTx)[3];

    const alice_Trove_After = await troveManager.Troves(aliceTroveId);
    const bob_Trove_After = await troveManager.Troves(bobTroveId);
    const carol_Trove_After = await troveManager.Troves(carolTroveId);

    const alice_debt_After = alice_Trove_After[0].toString();
    const bob_debt_After = bob_Trove_After[0].toString();
    const carol_debt_After = carol_Trove_After[0].toString();

    /* check that Dennis' redeemed 20 Bold has been cancelled with debt from Bobs's Trove (8) and Carol's Trove (10).
    The remaining lot (2) is sent to Alice's Trove, who had the best ICR.
    It leaves her with (3) Bold debt + 50 for gas compensation. */
    th.assertIsApproximatelyEqual(
      alice_debt_After,
      A_totalDebt.sub(partialRedemptionAmount)
    );
    assert.equal(bob_debt_After, "0");
    assert.equal(carol_debt_After, "0");

    const dennis_ETHBalance_After = toBN(await contracts.WETH.balanceOf(dennis));
    const receivedETH = dennis_ETHBalance_After.sub(dennis_ETHBalance_Before);

    const expectedTotalETHDrawn = redemptionAmount.div(toBN(200)); // convert redemptionAmount Bold to ETH, at ETH:USD price 200
    const expectedReceivedETH = expectedTotalETHDrawn.sub(toBN(ETHFee));

    th.assertIsApproximatelyEqual(expectedReceivedETH, receivedETH);

    const dennis_BoldBalance_After = (
      await boldToken.balanceOf(dennis)
    ).toString();
    assert.equal(
      dennis_BoldBalance_After,
      dennis_BoldBalance_Before.sub(redemptionAmount)
    );
  });

  it.skip("redeemCollateral(): with invalid first hint, non-existent trove", async () => {
    const { contracts, openTrove } = await loadDeployAndFundFixture();
    const { priceFeed, troveManager, sortedTroves } = contracts;

    // --- SETUP ---
    const { troveId: aliceTroveId, totalDebt: A_totalDebt } = await openTrove({
      ICR: toBN(dec(310, 16)),
      extraBoldAmount: dec(10, 18),
      extraParams: { from: alice },
    });
    const { troveId: bobTroveId, netDebt: B_netDebt } = await openTrove({
      ICR: toBN(dec(290, 16)),
      extraBoldAmount: dec(8, 18),
      extraParams: { from: bob },
    });
    const { troveId: carolTroveId, netDebt: C_netDebt } = await openTrove({
      ICR: toBN(dec(250, 16)),
      extraBoldAmount: dec(10, 18),
      extraParams: { from: carol },
    });
    const partialRedemptionAmount = toBN(2);
    const redemptionAmount = C_netDebt.add(B_netDebt).add(
      partialRedemptionAmount
    );
    // start Dennis with a high ICR
    await openTrove({
      ICR: toBN(dec(100, 18)),
      extraBoldAmount: redemptionAmount,
      extraParams: { from: dennis },
    });

    const dennis_ETHBalance_Before = toBN(await contracts.WETH.balanceOf(dennis));

    const dennis_BoldBalance_Before = await boldToken.balanceOf(dennis);

    const price = await priceFeed.getPrice();
    assert.equal(price, dec(200, 18));

    // --- TEST ---

    // Find hints for redeeming 20 Bold
    const { firstRedemptionHint, partialRedemptionHintNICR } =
      await hintHelpers.getRedemptionHints(redemptionAmount, price, 0);

    // We don't need to use getApproxHint for this test, since it's not the subject of this
    // test case, and the list is very small, so the correct position is quickly found
    const { 0: upperPartialRedemptionHint, 1: lowerPartialRedemptionHint } =
      await sortedTroves.findInsertPosition(
        partialRedemptionHintNICR,
        dennis,
        dennis
      );

    // skip bootstrapping phase
    await time.increase(timeValues.SECONDS_IN_ONE_WEEK * 2);

    // Dennis redeems 20 Bold
    // Don't pay for gas, as it makes it easier to calculate the received Ether
    const redemptionTx = await troveManager.redeemCollateral(
      redemptionAmount,
      erin, // invalid first hint, it doesn’t have a trove
      upperPartialRedemptionHint,
      lowerPartialRedemptionHint,
      partialRedemptionHintNICR,
      0,
      th._100pct,
      {
        from: dennis,
        gasPrice: GAS_PRICE,
      }
    );

    const ETHFee = th.getEmittedRedemptionValues(redemptionTx)[3];

    const alice_Trove_After = await troveManager.Troves(aliceTroveId);
    const bob_Trove_After = await troveManager.Troves(bobTroveId);
    const carol_Trove_After = await troveManager.Troves(carolTroveId);

    const alice_debt_After = alice_Trove_After[0].toString();
    const bob_debt_After = bob_Trove_After[0].toString();
    const carol_debt_After = carol_Trove_After[0].toString();

    /* check that Dennis' redeemed 20 Bold has been cancelled with debt from Bobs's Trove (8) and Carol's Trove (10).
    The remaining lot (2) is sent to Alice's Trove, who had the best ICR.
    It leaves her with (3) Bold debt + 50 for gas compensation. */
    th.assertIsApproximatelyEqual(
      alice_debt_After,
      A_totalDebt.sub(partialRedemptionAmount)
    );
    assert.equal(bob_debt_After, "0");
    assert.equal(carol_debt_After, "0");

    const dennis_ETHBalance_After = toBN(await contracts.WETH.balanceOf(dennis));
    const receivedETH = dennis_ETHBalance_After.sub(dennis_ETHBalance_Before);

    const expectedTotalETHDrawn = redemptionAmount.div(toBN(200)); // convert redemptionAmount Bold to ETH, at ETH:USD price 200
    const expectedReceivedETH = expectedTotalETHDrawn.sub(toBN(ETHFee));

    th.assertIsApproximatelyEqual(expectedReceivedETH, receivedETH);

    const dennis_BoldBalance_After = (
      await boldToken.balanceOf(dennis)
    ).toString();
    assert.equal(
      dennis_BoldBalance_After,
      dennis_BoldBalance_Before.sub(redemptionAmount)
    );
  });

  it.skip("redeemCollateral(): with invalid first hint, trove below MCR", async () => {
    const { contracts, openTrove } = await loadDeployAndFundFixture();
    const { priceFeed, troveManager, sortedTroves } = contracts;

    // --- SETUP ---
    const { troveId: aliceTroveId, totalDebt: A_totalDebt } = await openTrove({
      ICR: toBN(dec(310, 16)),
      extraBoldAmount: dec(10, 18),
      extraParams: { from: alice },
    });
    const { troveId: bobTroveId, netDebt: B_netDebt } = await openTrove({
      ICR: toBN(dec(290, 16)),
      extraBoldAmount: dec(8, 18),
      extraParams: { from: bob },
    });
    const { troveId: carolTroveId, netDebt: C_netDebt } = await openTrove({
      ICR: toBN(dec(250, 16)),
      extraBoldAmount: dec(10, 18),
      extraParams: { from: carol },
    });
    const partialRedemptionAmount = toBN(2);
    const redemptionAmount = C_netDebt.add(B_netDebt).add(
      partialRedemptionAmount
    );
    // start Dennis with a high ICR
    await openTrove({
      ICR: toBN(dec(100, 18)),
      extraBoldAmount: redemptionAmount,
      extraParams: { from: dennis },
    });

    const dennis_ETHBalance_Before = toBN(await contracts.WETH.balanceOf(dennis));

    const dennis_BoldBalance_Before = await boldToken.balanceOf(dennis);

    const price = await priceFeed.getPrice();
    assert.equal(price, dec(200, 18));

    // Increase price to start Erin, and decrease it again so its ICR is under MCR
    await priceFeed.setPrice(price.mul(toBN(2)));
    await openTrove({ ICR: toBN(dec(2, 18)), extraParams: { from: erin } });
    await priceFeed.setPrice(price);

    // --- TEST ---

    // Find hints for redeeming 20 Bold
    const { firstRedemptionHint, partialRedemptionHintNICR } =
      await hintHelpers.getRedemptionHints(redemptionAmount, price, 0);

    // We don't need to use getApproxHint for this test, since it's not the subject of this
    // test case, and the list is very small, so the correct position is quickly found
    const { 0: upperPartialRedemptionHint, 1: lowerPartialRedemptionHint } =
      await sortedTroves.findInsertPosition(
        partialRedemptionHintNICR,
        dennis,
        dennis
      );

    // skip bootstrapping phase
    await time.increase(timeValues.SECONDS_IN_ONE_WEEK * 2);

    // Dennis redeems 20 Bold
    // Don't pay for gas, as it makes it easier to calculate the received Ether
    const redemptionTx = await troveManager.redeemCollateral(
      redemptionAmount,
      erin, // invalid trove, below MCR
      upperPartialRedemptionHint,
      lowerPartialRedemptionHint,
      partialRedemptionHintNICR,
      0,
      th._100pct,
      {
        from: dennis,
        gasPrice: GAS_PRICE,
      }
    );

    const ETHFee = th.getEmittedRedemptionValues(redemptionTx)[3];

    const alice_Trove_After = await troveManager.Troves(aliceTroveId);
    const bob_Trove_After = await troveManager.Troves(bobTroveId);
    const carol_Trove_After = await troveManager.Troves(carolTroveId);

    const alice_debt_After = alice_Trove_After[0].toString();
    const bob_debt_After = bob_Trove_After[0].toString();
    const carol_debt_After = carol_Trove_After[0].toString();

    /* check that Dennis' redeemed 20 Bold has been cancelled with debt from Bobs's Trove (8) and Carol's Trove (10).
    The remaining lot (2) is sent to Alice's Trove, who had the best ICR.
    It leaves her with (3) Bold debt + 50 for gas compensation. */
    th.assertIsApproximatelyEqual(
      alice_debt_After,
      A_totalDebt.sub(partialRedemptionAmount)
    );
    assert.equal(bob_debt_After, "0");
    assert.equal(carol_debt_After, "0");

    const dennis_ETHBalance_After = toBN(await contracts.WETH.balanceOf(dennis));
    const receivedETH = dennis_ETHBalance_After.sub(dennis_ETHBalance_Before);

    const expectedTotalETHDrawn = redemptionAmount.div(toBN(200)); // convert redemptionAmount Bold to ETH, at ETH:USD price 200
    const expectedReceivedETH = expectedTotalETHDrawn.sub(toBN(ETHFee));

    th.assertIsApproximatelyEqual(expectedReceivedETH, receivedETH);

    const dennis_BoldBalance_After = (
      await boldToken.balanceOf(dennis)
    ).toString();
    assert.equal(
      dennis_BoldBalance_After,
      dennis_BoldBalance_Before.sub(redemptionAmount)
    );
  });

  it.skip("redeemCollateral(): ends the redemption sequence when the token redemption request has been filled", async () => {
    const { openTrove } = await loadDeployAndFundFixture();

    // --- SETUP ---
    await openTrove({ ICR: toBN(dec(100, 18)), extraParams: { from: whale } });

    // Alice, Bob, Carol, Dennis, Erin open troves
    const { troveId: aliceTroveId, netDebt: A_debt } = await openTrove({
      ICR: toBN(dec(290, 16)),
      extraBoldAmount: dec(20, 18),
      extraParams: { from: alice },
    });
    const { troveId: bobTroveId, netDebt: B_debt } = await openTrove({
      ICR: toBN(dec(290, 16)),
      extraBoldAmount: dec(20, 18),
      extraParams: { from: bob },
    });
    const { troveId: carolTroveId, netDebt: C_debt } = await openTrove({
      ICR: toBN(dec(290, 16)),
      extraBoldAmount: dec(20, 18),
      extraParams: { from: carol },
    });
    const redemptionAmount = A_debt.add(B_debt).add(C_debt);
    const { troveId: dennisTroveId, totalDebt: D_totalDebt, collateral: D_coll } = await openTrove({
      ICR: toBN(dec(300, 16)),
      extraBoldAmount: dec(10, 18),
      extraParams: { from: dennis },
    });
    const { troveId: erinTroveId, totalDebt: E_totalDebt, collateral: E_coll } = await openTrove({
      ICR: toBN(dec(300, 16)),
      extraBoldAmount: dec(10, 18),
      extraParams: { from: erin },
    });

    // --- TEST ---

    // open trove from redeemer.  Redeemer has highest ICR (100ETH, 100 Bold), 20000%
    const { boldAmount: F_boldAmount } = await openTrove({
      ICR: toBN(dec(200, 18)),
      extraBoldAmount: redemptionAmount.mul(toBN(2)),
      extraParams: { from: flyn },
    });

    // skip bootstrapping phase
    await time.increase(timeValues.SECONDS_IN_ONE_WEEK * 2);

    // Flyn redeems collateral
    await troveManager.redeemCollateral(
      redemptionAmount,
      alice,
      alice,
      alice,
      0,
      0,
      th._100pct,
      { from: flyn }
    );

    // Check Flyn's redemption has reduced his balance from 100 to (100-60) = 40 Bold
    const flynBalance = await boldToken.balanceOf(flyn);
    th.assertIsApproximatelyEqual(
      flynBalance,
      F_boldAmount.sub(redemptionAmount)
    );

    // Check debt of Alice, Bob, Carol
    const alice_Debt = await troveManager.getTroveDebt(aliceTroveId);
    const bob_Debt = await troveManager.getTroveDebt(bobTroveId);
    const carol_Debt = await troveManager.getTroveDebt(carolTroveId);

    assert.equal(alice_Debt, 0);
    assert.equal(bob_Debt, 0);
    assert.equal(carol_Debt, 0);

    // check Alice, Bob and Carol troves are closed by redemption
    const alice_Status = await troveManager.getTroveStatus(aliceTroveId);
    const bob_Status = await troveManager.getTroveStatus(bobTroveId);
    const carol_Status = await troveManager.getTroveStatus(carolTroveId);
    assert.equal(alice_Status, 4);
    assert.equal(bob_Status, 4);
    assert.equal(carol_Status, 4);

    // check debt and coll of Dennis, Erin has not been impacted by redemption
    const dennis_Debt = await troveManager.getTroveDebt(dennisTroveId);
    const erin_Debt = await troveManager.getTroveDebt(erinTroveId);

    th.assertIsApproximatelyEqual(dennis_Debt, D_totalDebt);
    th.assertIsApproximatelyEqual(erin_Debt, E_totalDebt);

    const dennis_Coll = await troveManager.getTroveColl(dennisTroveId);
    const erin_Coll = await troveManager.getTroveColl(erinTroveId);

    assert.equal(dennis_Coll.toString(), D_coll.toString());
    assert.equal(erin_Coll.toString(), E_coll.toString());
  });

  it.skip("redeemCollateral(): ends the redemption sequence when max iterations have been reached", async () => {
    const { openTrove } = await loadDeployAndFundFixture();

    // --- SETUP ---
    await openTrove({ ICR: toBN(dec(100, 18)), extraParams: { from: whale } });

    // Alice, Bob, Carol open troves with equal collateral ratio
    const { troveId: aliceTroveId, netDebt: A_debt } = await openTrove({
      ICR: toBN(dec(286, 16)),
      extraBoldAmount: dec(20, 18),
      extraParams: { from: alice },
    });
    const { troveId: bobTroveId, netDebt: B_debt } = await openTrove({
      ICR: toBN(dec(286, 16)),
      extraBoldAmount: dec(20, 18),
      extraParams: { from: bob },
    });
    const { troveId: carolTroveId, netDebt: C_debt, totalDebt: C_totalDebt } = await openTrove({
      ICR: toBN(dec(286, 16)),
      extraBoldAmount: dec(20, 18),
      extraParams: { from: carol },
    });
    const redemptionAmount = A_debt.add(B_debt);
    const attemptedRedemptionAmount = redemptionAmount.add(C_debt);

    // --- TEST ---

    // open trove from redeemer.  Redeemer has highest ICR (100ETH, 100 Bold), 20000%
    const { troveId: flynTroveId, boldAmount: F_boldAmount } = await openTrove({
      ICR: toBN(dec(200, 18)),
      extraBoldAmount: redemptionAmount.mul(toBN(2)),
      extraParams: { from: flyn },
    });

    // skip bootstrapping phase
    await time.increase(timeValues.SECONDS_IN_ONE_WEEK * 2);

    // Flyn redeems collateral with only two iterations
    await troveManager.redeemCollateral(
      attemptedRedemptionAmount,
      alice,
      alice,
      alice,
      0,
      2,
      th._100pct,
      { from: flyn }
    );

    // Check Flyn's redemption has reduced his balance from 100 to (100-40) = 60 Bold
    const flynBalance = (await boldToken.balanceOf(flyn)).toString();
    th.assertIsApproximatelyEqual(
      flynBalance,
      F_boldAmount.sub(redemptionAmount)
    );

    // Check debt of Alice, Bob, Carol
    const alice_Debt = await troveManager.getTroveDebt(aliceTroveId);
    const bob_Debt = await troveManager.getTroveDebt(bobTroveId);
    const carol_Debt = await troveManager.getTroveDebt(carolTroveId);

    assert.equal(alice_Debt, 0);
    assert.equal(bob_Debt, 0);
    th.assertIsApproximatelyEqual(carol_Debt, C_totalDebt);

    // check Alice and Bob troves are closed, but Carol is not
    const alice_Status = await troveManager.getTroveStatus(aliceTroveId);
    const bob_Status = await troveManager.getTroveStatus(bobTroveId);
    const carol_Status = await troveManager.getTroveStatus(carolTroveId);
    assert.equal(alice_Status, 4);
    assert.equal(bob_Status, 4);
    assert.equal(carol_Status, 1);
  });

  it.skip("redeemCollateral(): performs partial redemption if resultant debt is > minimum net debt", async () => {
    const { contracts, getOpenTroveBoldAmount } = await loadDeployAndFundFixture();
    const { troveManager, boldToken, sortedTroves } = contracts;

    const ATroveId = await th.openTroveWrapper(contracts,
      th._100pct,
      await getOpenTroveBoldAmount(dec(10000, 18)),
      A,
      A,
      { from: A, value: dec(1000, "ether") }
    );
    const BTroveId = await th.openTroveWrapper(contracts,
      th._100pct,
      await getOpenTroveBoldAmount(dec(20000, 18)),
      B,
      B,
      { from: B, value: dec(1000, "ether") }
    );
    const CTroveId = await th.openTroveWrapper(contracts,
      th._100pct,
      await getOpenTroveBoldAmount(dec(30000, 18)),
      C,
      C,
      { from: C, value: dec(1000, "ether") }
    );

    // A and C send all their tokens to B
    await boldToken.transfer(B, await boldToken.balanceOf(A), { from: A });
    await boldToken.transfer(B, await boldToken.balanceOf(C), { from: C });

    await troveManager.setBaseRate(0);

    // skip bootstrapping phase
    await time.increase(timeValues.SECONDS_IN_ONE_WEEK * 2);

    // Bold redemption is 55000 US
    const BoldRedemption = dec(55000, 18);
    const tx1 = await th.redeemCollateralAndGetTxObject(
      B,
      contracts,
      BoldRedemption,
      th._100pct
    );

    // Check B, C closed and A remains active
    assert.isTrue(await sortedTroves.contains(ATroveId));
    assert.isFalse(await sortedTroves.contains(BTroveId));
    assert.isFalse(await sortedTroves.contains(CTroveId));

    // A's remaining debt = 29800 + 19800 + 9800 + 200 - 55000 = 4600
    const A_debt = await troveManager.getTroveDebt(ATroveId);
    await th.assertIsApproximatelyEqual(A_debt, dec(4600, 18), 1000);
  });

  it.skip("redeemCollateral(): doesn't perform partial redemption if resultant debt would be < minimum net debt", async () => {
    const { contracts, getOpenTroveBoldAmount } = await loadDeployAndFundFixture();
    const { troveManager, boldToken, sortedTroves } = contracts;

    const ATroveId = await th.openTroveWrapper(contracts,
      th._100pct,
      await getOpenTroveBoldAmount(dec(6000, 18)),
      A,
      A,
      { from: A, value: dec(1000, "ether") }
    );
    const BTroveId = await th.openTroveWrapper(contracts,
      th._100pct,
      await getOpenTroveBoldAmount(dec(20000, 18)),
      B,
      B,
      { from: B, value: dec(1000, "ether") }
    );
    const CTroveId = await th.openTroveWrapper(contracts,
      th._100pct,
      await getOpenTroveBoldAmount(dec(30000, 18)),
      C,
      C,
      { from: C, value: dec(1000, "ether") }
    );

    // A and C send all their tokens to B
    await boldToken.transfer(B, await boldToken.balanceOf(A), { from: A });
    await boldToken.transfer(B, await boldToken.balanceOf(C), { from: C });

    await troveManager.setBaseRate(0);

    // Skip bootstrapping phase
    await time.increase(timeValues.SECONDS_IN_ONE_WEEK * 2);

    // Bold redemption is 55000 Bold
    const BoldRedemption = dec(55000, 18);
    const tx1 = await th.redeemCollateralAndGetTxObject(
      B,
      contracts,
      BoldRedemption,
      th._100pct
    );

    // Check B, C closed and A remains active
    assert.isTrue(await sortedTroves.contains(ATroveId));
    assert.isFalse(await sortedTroves.contains(BTroveId));
    assert.isFalse(await sortedTroves.contains(CTroveId));

    // A's remaining debt would be 29950 + 19950 + 5950 + 50 - 55000 = 900.
    // Since this is below the min net debt of 100, A should be skipped and untouched by the redemption
    const A_debt = await troveManager.getTroveDebt(ATroveId);
    await th.assertIsApproximatelyEqual(A_debt, dec(6000, 18));
  });

  it.skip("redeemCollateral(): doesnt perform the final partial redemption in the sequence if the hint is out-of-date", async () => {
    const { contracts, openTrove } = await loadDeployAndFundFixture();
    const { troveManager, priceFeed, sortedTroves } = contracts;

    // --- SETUP ---
    const { troveId: aliceTroveId, totalDebt: A_totalDebt } = await openTrove({
      ICR: toBN(dec(363, 16)),
      extraBoldAmount: dec(5, 18),
      extraParams: { from: alice },
    });
    const { troveId: bobTroveId, netDebt: B_netDebt } = await openTrove({
      ICR: toBN(dec(344, 16)),
      extraBoldAmount: dec(8, 18),
      extraParams: { from: bob },
    });
    const { troveId: carolTroveId, netDebt: C_netDebt } = await openTrove({
      ICR: toBN(dec(333, 16)),
      extraBoldAmount: dec(10, 18),
      extraParams: { from: carol },
    });

    const partialRedemptionAmount = toBN(2);
    const fullfilledRedemptionAmount = C_netDebt.add(B_netDebt);
    const redemptionAmount = fullfilledRedemptionAmount.add(
      partialRedemptionAmount
    );

    await openTrove({
      ICR: toBN(dec(100, 18)),
      extraBoldAmount: redemptionAmount,
      extraParams: { from: dennis },
    });

    const dennis_ETHBalance_Before = toBN(await contracts.WETH.balanceOf(dennis));

    const dennis_BoldBalance_Before = await boldToken.balanceOf(dennis);

    const price = await priceFeed.getPrice();
    assert.equal(price, dec(200, 18));

    // --- TEST ---

    const { firstRedemptionHint, partialRedemptionHintNICR } =
      await hintHelpers.getRedemptionHints(redemptionAmount, price, 0);

    const { 0: upperPartialRedemptionHint, 1: lowerPartialRedemptionHint } =
      await sortedTroves.findInsertPosition(
        partialRedemptionHintNICR,
        dennis,
        dennis
      );

    const frontRunRedepmtion = toBN(dec(1, 18));
    // Oops, another transaction gets in the way
    {
      const { firstRedemptionHint, partialRedemptionHintNICR } =
        await hintHelpers.getRedemptionHints(dec(1, 18), price, 0);

      const { 0: upperPartialRedemptionHint, 1: lowerPartialRedemptionHint } =
        await sortedTroves.findInsertPosition(
          partialRedemptionHintNICR,
          dennis,
          dennis
        );

      // skip bootstrapping phase
      await time.increase(timeValues.SECONDS_IN_ONE_WEEK * 2);

      // Alice redeems 1 Bold from Carol's Trove
      await troveManager.redeemCollateral(
        frontRunRedepmtion,
        firstRedemptionHint,
        upperPartialRedemptionHint,
        lowerPartialRedemptionHint,
        partialRedemptionHintNICR,
        0,
        th._100pct,
        { from: alice }
      );
    }

    // Dennis tries to redeem 20 Bold
    const redemptionTx = await troveManager.redeemCollateral(
      redemptionAmount,
      firstRedemptionHint,
      upperPartialRedemptionHint,
      lowerPartialRedemptionHint,
      partialRedemptionHintNICR,
      0,
      th._100pct,
      {
        from: dennis,
        gasPrice: GAS_PRICE,
      }
    );

    const ETHFee = th.getEmittedRedemptionValues(redemptionTx)[3];

    // Since Alice already redeemed 1 Bold from Carol's Trove, Dennis was  able to redeem:
    //  - 9 Bold from Carol's
    //  - 8 Bold from Bob's
    // for a total of 17 Bold.

    // Dennis calculated his hint for redeeming 2 Bold from Alice's Trove, but after Alice's transaction
    // got in the way, he would have needed to redeem 3 Bold to fully complete his redemption of 20 Bold.
    // This would have required a different hint, therefore he ended up with a partial redemption.

    const dennis_ETHBalance_After = toBN(await contracts.WETH.balanceOf(dennis));
    const receivedETH = dennis_ETHBalance_After.sub(dennis_ETHBalance_Before);

    // Expect only 17 worth of ETH drawn
    const expectedTotalETHDrawn = fullfilledRedemptionAmount
      .sub(frontRunRedepmtion)
      .div(toBN(200)); // redempted Bold converted to ETH, at ETH:USD price 200
    const expectedReceivedETH = expectedTotalETHDrawn.sub(ETHFee);

    th.assertIsApproximatelyEqual(expectedReceivedETH, receivedETH);

    const dennis_BoldBalance_After = (
      await boldToken.balanceOf(dennis)
    ).toString();
    th.assertIsApproximatelyEqual(
      dennis_BoldBalance_After,
      dennis_BoldBalance_Before.sub(
        fullfilledRedemptionAmount.sub(frontRunRedepmtion)
      )
    );
  });

  // active debt cannot be zero, as there’s a positive min debt enforced, and at least a trove must exist
  it.skip("redeemCollateral(): can redeem if there is zero active debt but non-zero debt in DefaultPool", async () => {
    const { contracts, getOpenTroveBoldAmount, openTrove } = await loadDeployAndFundFixture();
    const { troveManager, boldToken, priceFeed } = contracts;

    // --- SETUP ---

    const amount = await getOpenTroveBoldAmount(dec(110, 18));
    await openTrove({ ICR: toBN(dec(20, 18)), extraParams: { from: alice } });
    await openTrove({
      ICR: toBN(dec(133, 16)),
      extraBoldAmount: amount,
      extraParams: { from: bob },
    });

    await boldToken.transfer(carol, amount, { from: bob });

    const price = dec(100, 18);
    await priceFeed.setPrice(price);

    // Liquidate Bob's Trove
    await troveManager.liquidateTroves(1);

    // --- TEST ---

    const carol_ETHBalance_Before = toBN(await contracts.WETH.balanceOf(carol));

    // skip bootstrapping phase
    await time.increase(timeValues.SECONDS_IN_ONE_WEEK * 2);

    const redemptionTx = await troveManager.redeemCollateral(
      amount,
      alice,
      "0x0000000000000000000000000000000000000000",
      "0x0000000000000000000000000000000000000000",
      "10367038690476190477",
      0,
      th._100pct,
      {
        from: carol,
        gasPrice: GAS_PRICE,
      }
    );

    const ETHFee = th.getEmittedRedemptionValues(redemptionTx)[3];

    const carol_ETHBalance_After = toBN(await contracts.WETH.balanceOf(carol));

    const expectedTotalETHDrawn = toBN(amount).div(toBN(100)); // convert 100 Bold to ETH at ETH:USD price of 100
    const expectedReceivedETH = expectedTotalETHDrawn.sub(ETHFee);

    const receivedETH = carol_ETHBalance_After.sub(carol_ETHBalance_Before);
    assert.isTrue(expectedReceivedETH.eq(receivedETH));

    const carol_BoldBalance_After = (
      await boldToken.balanceOf(carol)
    ).toString();
    assert.equal(carol_BoldBalance_After, "0");
  });

  it.skip("redeemCollateral(): doesn't touch Troves with ICR < 110%", async () => {
    const { openTrove } = await loadDeployAndFundFixture();

    // --- SETUP ---

    const { troveId: aliceTroveId, netDebt: A_debt } = await openTrove({
      ICR: toBN(dec(13, 18)),
      extraParams: { from: alice },
    });
    const { troveId: bobTroveId, boldAmount: B_boldAmount, totalDebt: B_totalDebt } =
      await openTrove({
        ICR: toBN(dec(133, 16)),
        extraBoldAmount: A_debt,
        extraParams: { from: bob },
      });

    await boldToken.transfer(carol, B_boldAmount, { from: bob });

    // Put Bob's Trove below 110% ICR
    const price = dec(100, 18);
    await priceFeed.setPrice(price);

    // --- TEST ---

    // skip bootstrapping phase
    await time.increase(timeValues.SECONDS_IN_ONE_WEEK * 2);

    await troveManager.redeemCollateral(
      A_debt,
      alice,
      "0x0000000000000000000000000000000000000000",
      "0x0000000000000000000000000000000000000000",
      0,
      0,
      th._100pct,
      { from: carol }
    );

    // Alice's Trove was cleared of debt
    const { debt: alice_Debt_After } = await troveManager.Troves(aliceTroveId);
    assert.equal(alice_Debt_After, "0");

    // Bob's Trove was left untouched
    const { debt: bob_Debt_After } = await troveManager.Troves(bobTroveId);
    th.assertIsApproximatelyEqual(bob_Debt_After, B_totalDebt);
  });

  it.skip("redeemCollateral(): finds the last Trove with ICR == 110% even if there is more than one", async () => {
    const { openTrove } = await loadDeployAndFundFixture();

    // --- SETUP ---
    const amount1 = toBN(dec(100, 18));
    const { troveId: aliceTroveId, totalDebt: A_totalDebt } = await openTrove({
      ICR: toBN(dec(200, 16)),
      extraBoldAmount: amount1,
      extraParams: { from: alice },
    });
    const { troveId: bobTroveId, totalDebt: B_totalDebt } = await openTrove({
      ICR: toBN(dec(200, 16)),
      extraBoldAmount: amount1,
      extraParams: { from: bob },
    });
    const { troveId: carolTroveId, totalDebt: C_totalDebt } = await openTrove({
      ICR: toBN(dec(200, 16)),
      extraBoldAmount: amount1,
      extraParams: { from: carol },
    });
    const redemptionAmount = C_totalDebt.add(B_totalDebt).add(A_totalDebt);
    const { troveId: dennisTroveId, totalDebt: D_totalDebt } = await openTrove({
      ICR: toBN(dec(195, 16)),
      extraBoldAmount: redemptionAmount,
      extraParams: { from: dennis },
    });

    // This will put Dennis slightly below 110%, and everyone else exactly at 110%
    const price = "110" + _18_zeros;
    await priceFeed.setPrice(price);

    const orderOfTroves = [];
    let current = await sortedTroves.getFirst();

    while (current !== "0x0000000000000000000000000000000000000000") {
      orderOfTroves.push(current);
      current = await sortedTroves.getNext(current);
    }

    assert.deepEqual(orderOfTroves, [carol, bob, alice, dennis]);

    await openTrove({
      ICR: toBN(dec(100, 18)),
      extraBoldAmount: dec(10, 18),
      extraParams: { from: whale },
    });

    // skip bootstrapping phase
    await time.increase(timeValues.SECONDS_IN_ONE_WEEK * 2);

    const tx = await troveManager.redeemCollateral(
      redemptionAmount,
      carol, // try to trick redeemCollateral by passing a hint that doesn't exactly point to the
      // last Trove with ICR == 110% (which would be Alice's)
      "0x0000000000000000000000000000000000000000",
      "0x0000000000000000000000000000000000000000",
      0,
      0,
      th._100pct,
      { from: dennis }
    );

    const { debt: alice_Debt_After } = await troveManager.Troves(aliceTroveId);
    assert.equal(alice_Debt_After, "0");

    const { debt: bob_Debt_After } = await troveManager.Troves(bobTroveId);
    assert.equal(bob_Debt_After, "0");

    const { debt: carol_Debt_After } = await troveManager.Troves(carolTroveId);
    assert.equal(carol_Debt_After, "0");

    const { debt: dennis_Debt_After } = await troveManager.Troves(dennisTroveId);
    th.assertIsApproximatelyEqual(dennis_Debt_After, D_totalDebt);
  });

  it.skip("redeemCollateral(): reverts when TCR < MCR", async () => {
    const { contracts, openTrove } = await loadDeployAndFundFixture();
    const { priceFeed } = contracts;

    await openTrove({ ICR: toBN(dec(200, 16)), extraParams: { from: alice } });
    await openTrove({ ICR: toBN(dec(200, 16)), extraParams: { from: bob } });
    const { troveId: carolTroveId } = await openTrove({ ICR: toBN(dec(200, 16)), extraParams: { from: carol } });
    await openTrove({ ICR: toBN(dec(196, 16)), extraParams: { from: dennis } });

    // This will put Dennis slightly below 110%, and everyone else exactly at 110%

    await priceFeed.setPrice("110" + _18_zeros);
    const price = await priceFeed.getPrice();

    const TCR = await th.getTCR(contracts);
    assert.isTrue(TCR.lt(toBN("1100000000000000000")));

    // skip bootstrapping phase
    await time.increase(timeValues.SECONDS_IN_ONE_WEEK * 2);

    await assertRevert(
      th.redeemCollateral(carolTroveId, contracts, GAS_PRICE, dec(270, 18)),
      "TroveManager: Cannot redeem when TCR < MCR"
    );
  });

  it.skip("redeemCollateral(): reverts when argument _amount is 0", async () => {
    const { openTrove } = await loadDeployAndFundFixture();

    await openTrove({ ICR: toBN(dec(20, 18)), extraParams: { from: whale } });

    // Alice opens trove and transfers 500Bold to Erin, the would-be redeemer
    await openTrove({
      ICR: toBN(dec(200, 16)),
      extraBoldAmount: dec(500, 18),
      extraParams: { from: alice },
    });
    await boldToken.transfer(erin, dec(500, 18), { from: alice });

    // B, C and D open troves
    await openTrove({ ICR: toBN(dec(200, 16)), extraParams: { from: bob } });
    await openTrove({ ICR: toBN(dec(200, 16)), extraParams: { from: carol } });
    await openTrove({ ICR: toBN(dec(200, 16)), extraParams: { from: dennis } });

    // skip bootstrapping phase
    await time.increase(timeValues.SECONDS_IN_ONE_WEEK * 2);

    // Erin attempts to redeem with _amount = 0
    const redemptionTxPromise = troveManager.redeemCollateral(
      0,
      erin,
      erin,
      erin,
      0,
      0,
      th._100pct,
      { from: erin }
    );
    await assertRevert(
      redemptionTxPromise,
      "TroveManager: Amount must be greater than zero"
    );
  });

  it.skip("redeemCollateral(): reverts if max fee > 100%", async () => {
    const { contracts, openTrove } = await loadDeployAndFundFixture();

    await openTrove({
      ICR: toBN(dec(400, 16)),
      extraBoldAmount: dec(10, 18),
      extraParams: { from: A },
    });
    await openTrove({
      ICR: toBN(dec(400, 16)),
      extraBoldAmount: dec(20, 18),
      extraParams: { from: B },
    });
    await openTrove({
      ICR: toBN(dec(400, 16)),
      extraBoldAmount: dec(30, 18),
      extraParams: { from: C },
    });
    await openTrove({
      ICR: toBN(dec(400, 16)),
      extraBoldAmount: dec(40, 18),
      extraParams: { from: D },
    });

    // skip bootstrapping phase
    await time.increase(timeValues.SECONDS_IN_ONE_WEEK * 2);

    await assertRevert(
      th.redeemCollateralAndGetTxObject(
        A,
        contracts,
        dec(10, 18),
        GAS_PRICE,
        dec(2, 18)
      ),
      "Max fee percentage must be between 0.5% and 100%"
    );
    await assertRevert(
      th.redeemCollateralAndGetTxObject(
        A,
        contracts,
        dec(10, 18),
        GAS_PRICE,
        "1000000000000000001"
      ),
      "Max fee percentage must be between 0.5% and 100%"
    );
  });

  it.skip("redeemCollateral(): reverts if max fee < 0.5%", async () => {
    const { contracts, openTrove } = await loadDeployAndFundFixture();

    await openTrove({
      ICR: toBN(dec(400, 16)),
      extraBoldAmount: dec(10, 18),
      extraParams: { from: A },
    });
    await openTrove({
      ICR: toBN(dec(400, 16)),
      extraBoldAmount: dec(20, 18),
      extraParams: { from: B },
    });
    await openTrove({
      ICR: toBN(dec(400, 16)),
      extraBoldAmount: dec(30, 18),
      extraParams: { from: C },
    });
    await openTrove({
      ICR: toBN(dec(400, 16)),
      extraBoldAmount: dec(40, 18),
      extraParams: { from: D },
    });

    // skip bootstrapping phase
    await time.increase(timeValues.SECONDS_IN_ONE_WEEK * 2);

    await assertRevert(
      th.redeemCollateralAndGetTxObject(
        A,
        contracts,
        GAS_PRICE,
        dec(10, 18),
        0
      ),
      "Max fee percentage must be between 0.5% and 100%"
    );
    await assertRevert(
      th.redeemCollateralAndGetTxObject(
        A,
        contracts,
        GAS_PRICE,
        dec(10, 18),
        1
      ),
      "Max fee percentage must be between 0.5% and 100%"
    );
    await assertRevert(
      th.redeemCollateralAndGetTxObject(
        A,
        contracts,
        GAS_PRICE,
        dec(10, 18),
        "4999999999999999"
      ),
      "Max fee percentage must be between 0.5% and 100%"
    );
  });

  it.skip("redeemCollateral(): reverts if fee exceeds max fee percentage", async () => {
    const { contracts, openTrove } = await loadDeployAndFundFixture();
    const { boldToken, troveManager } = contracts;

    const { totalDebt: A_totalDebt } = await openTrove({
      ICR: toBN(dec(400, 16)),
      extraBoldAmount: dec(80, 18),
      extraParams: { from: A },
    });
    const { totalDebt: B_totalDebt } = await openTrove({
      ICR: toBN(dec(400, 16)),
      extraBoldAmount: dec(90, 18),
      extraParams: { from: B },
    });
    const { totalDebt: C_totalDebt } = await openTrove({
      ICR: toBN(dec(400, 16)),
      extraBoldAmount: dec(100, 18),
      extraParams: { from: C },
    });
    const expectedTotalSupply = A_totalDebt.add(B_totalDebt).add(C_totalDebt);

    // Check total Bold supply
    const totalSupply = await boldToken.totalSupply();
    th.assertIsApproximatelyEqual(totalSupply, expectedTotalSupply);

    await troveManager.setBaseRate(0);

    // skip bootstrapping phase
    await time.increase(timeValues.SECONDS_IN_ONE_WEEK * 2);

    // Bold redemption is 27 USD: a redemption that incurs a fee of 27/(270 * 2) = 5%
    const attemptedBoldRedemption = expectedTotalSupply.div(toBN(10));

    // Max fee is <5%
    const lessThan5pct = "49999999999999999";
    await assertRevert(
      th.redeemCollateralAndGetTxObject(
        A,
        contracts,
        attemptedBoldRedemption,
        lessThan5pct
      ),
      "Fee exceeded provided maximum"
    );

    await troveManager.setBaseRate(0); // artificially zero the baseRate

    // Max fee is 1%
    await assertRevert(
      th.redeemCollateralAndGetTxObject(
        A,
        contracts,
        attemptedBoldRedemption,
        dec(1, 16)
      ),
      "Fee exceeded provided maximum"
    );

    await troveManager.setBaseRate(0);

    // Max fee is 3.754%
    await assertRevert(
      th.redeemCollateralAndGetTxObject(
        A,
        contracts,
        attemptedBoldRedemption,
        dec(3754, 13)
      ),
      "Fee exceeded provided maximum"
    );

    await troveManager.setBaseRate(0);

    // Max fee is 0.5%
    await assertRevert(
      th.redeemCollateralAndGetTxObject(
        A,
        contracts,
        attemptedBoldRedemption,
        dec(5, 15)
      ),
      "Fee exceeded provided maximum"
    );
  });

  it.skip("redeemCollateral(): doesn't affect the Stability Pool deposits or ETH gain of redeemed-from troves", async () => {
    const { contracts, openTrove } = await loadDeployAndFundFixture();
    const { troveManager, boldToken, stabilityPool, priceFeed, sortedTroves } = contracts;

    await openTrove({ ICR: toBN(dec(20, 18)), extraParams: { from: whale } });

    // B, C, D, F open trove
    const { troveId: bobTroveId, totalDebt: B_totalDebt } = await openTrove({
      ICR: toBN(dec(200, 16)),
      extraBoldAmount: dec(100, 18),
      extraParams: { from: bob },
    });
    const { troveId: carolTroveId, totalDebt: C_totalDebt } = await openTrove({
      ICR: toBN(dec(195, 16)),
      extraBoldAmount: dec(200, 18),
      extraParams: { from: carol },
    });
    const { troveId: dennisTroveId, totalDebt: D_totalDebt } = await openTrove({
      ICR: toBN(dec(190, 16)),
      extraBoldAmount: dec(400, 18),
      extraParams: { from: dennis },
    });
    const { troveId: flynTroveId, totalDebt: F_totalDebt } = await openTrove({
      ICR: toBN(dec(200, 16)),
      extraBoldAmount: dec(100, 18),
      extraParams: { from: flyn },
    });

    const redemptionAmount = B_totalDebt.add(C_totalDebt)
      .add(D_totalDebt)
      .add(F_totalDebt);
    // Alice opens trove and transfers Bold to Erin, the would-be redeemer
    await openTrove({
      ICR: toBN(dec(300, 16)),
      extraBoldAmount: redemptionAmount,
      extraParams: { from: alice },
    });
    await boldToken.transfer(erin, redemptionAmount, { from: alice });

    // B, C, D deposit some of their tokens to the Stability Pool
    await stabilityPool.provideToSP(dec(50, 18), { from: bob });
    await stabilityPool.provideToSP(dec(150, 18), {
      from: carol,
    });
    await stabilityPool.provideToSP(dec(200, 18), {
      from: dennis,
    });

    let price = await priceFeed.getPrice();
    const bob_ICR_before = await troveManager.getCurrentICR(bobTroveId, price);
    const carol_ICR_before = await troveManager.getCurrentICR(carolTroveId, price);
    const dennis_ICR_before = await troveManager.getCurrentICR(dennisTroveId, price);

    // Price drops
    await priceFeed.setPrice(dec(100, 18));

    assert.isTrue(await sortedTroves.contains(flynTroveId));

    // Liquidate Flyn
    await troveManager.liquidate(flynTroveId);
    assert.isFalse(await sortedTroves.contains(flynTroveId));

    // Price bounces back, bringing B, C, D back above MCR
    await priceFeed.setPrice(dec(200, 18));

    const bob_SPDeposit_before = (
      await stabilityPool.getCompoundedBoldDeposit(bob)
    ).toString();
    const carol_SPDeposit_before = (
      await stabilityPool.getCompoundedBoldDeposit(carol)
    ).toString();
    const dennis_SPDeposit_before = (
      await stabilityPool.getCompoundedBoldDeposit(dennis)
    ).toString();

    const bob_ETHGain_before = (
      await stabilityPool.getDepositorETHGain(bob)
    ).toString();
    const carol_ETHGain_before = (
      await stabilityPool.getDepositorETHGain(carol)
    ).toString();
    const dennis_ETHGain_before = (
      await stabilityPool.getDepositorETHGain(dennis)
    ).toString();

    // Check the remaining Bold and ETH in Stability Pool after liquidation is non-zero
    const BoldinSP = await stabilityPool.getTotalBoldDeposits();
    const ETHinSP = await stabilityPool.getETHBalance();
    assert.isTrue(BoldinSP.gte(mv._zeroBN));
    assert.isTrue(ETHinSP.gte(mv._zeroBN));

    // skip bootstrapping phase
    await time.increase(timeValues.SECONDS_IN_ONE_WEEK * 2);

    // Erin redeems Bold
    await th.redeemCollateral(erin, contracts, redemptionAmount, th._100pct);

    price = await priceFeed.getPrice();
    const bob_ICR_after = await troveManager.getCurrentICR(bobTroveId, price);
    const carol_ICR_after = await troveManager.getCurrentICR(carolTroveId, price);
    const dennis_ICR_after = await troveManager.getCurrentICR(dennisTroveId, price);

    // Check ICR of B, C and D troves has increased,i.e. they have been hit by redemptions
    assert.isTrue(bob_ICR_after.gte(bob_ICR_before));
    assert.isTrue(carol_ICR_after.gte(carol_ICR_before));
    assert.isTrue(dennis_ICR_after.gte(dennis_ICR_before));

    const bob_SPDeposit_after = (
      await stabilityPool.getCompoundedBoldDeposit(bob)
    ).toString();
    const carol_SPDeposit_after = (
      await stabilityPool.getCompoundedBoldDeposit(carol)
    ).toString();
    const dennis_SPDeposit_after = (
      await stabilityPool.getCompoundedBoldDeposit(dennis)
    ).toString();

    const bob_ETHGain_after = (
      await stabilityPool.getDepositorETHGain(bob)
    ).toString();
    const carol_ETHGain_after = (
      await stabilityPool.getDepositorETHGain(carol)
    ).toString();
    const dennis_ETHGain_after = (
      await stabilityPool.getDepositorETHGain(dennis)
    ).toString();

    // Check B, C, D Stability Pool deposits and ETH gain have not been affected by redemptions from their troves
    assert.equal(bob_SPDeposit_before, bob_SPDeposit_after);
    assert.equal(carol_SPDeposit_before, carol_SPDeposit_after);
    assert.equal(dennis_SPDeposit_before, dennis_SPDeposit_after);

    assert.equal(bob_ETHGain_before, bob_ETHGain_after);
    assert.equal(carol_ETHGain_before, carol_ETHGain_after);
    assert.equal(dennis_ETHGain_before, dennis_ETHGain_after);
  });

  it.skip("redeemCollateral(): caller can redeem their entire BoldToken balance", async () => {
    const { openTrove } = await loadDeployAndFundFixture();

    const { collateral: W_coll, totalDebt: W_totalDebt } = await openTrove({
      ICR: toBN(dec(20, 18)),
      extraParams: { from: whale },
    });

    // Alice opens trove and transfers 400 Bold to Erin, the would-be redeemer
    const { collateral: A_coll, totalDebt: A_totalDebt } = await openTrove({
      ICR: toBN(dec(300, 16)),
      extraBoldAmount: dec(400, 18),
      extraParams: { from: alice },
    });
    await boldToken.transfer(erin, dec(400, 18), { from: alice });

    // Check Erin's balance before
    const erin_balance_before = await boldToken.balanceOf(erin);
    assert.equal(erin_balance_before, dec(400, 18));

    // B, C, D open trove
    const { collateral: B_coll, totalDebt: B_totalDebt } = await openTrove({
      ICR: toBN(dec(300, 16)),
      extraBoldAmount: dec(590, 18),
      extraParams: { from: bob },
    });
    const { collateral: C_coll, totalDebt: C_totalDebt } = await openTrove({
      ICR: toBN(dec(300, 16)),
      extraBoldAmount: dec(1990, 18),
      extraParams: { from: carol },
    });
    const { collateral: D_coll, totalDebt: D_totalDebt } = await openTrove({
      ICR: toBN(dec(500, 16)),
      extraBoldAmount: dec(1990, 18),
      extraParams: { from: dennis },
    });

    const totalDebt = W_totalDebt.add(A_totalDebt)
      .add(B_totalDebt)
      .add(C_totalDebt)
      .add(D_totalDebt);
    const totalColl = W_coll.add(A_coll).add(B_coll).add(C_coll).add(D_coll);

    // Get active debt and coll before redemption
    const activePool_debt_before = await activePool.getRecordedDebtSum();
    const activePool_coll_before = await activePool.getETHBalance();

    th.assertIsApproximatelyEqual(activePool_debt_before, totalDebt);
    assert.equal(activePool_coll_before.toString(), totalColl);

    const price = await priceFeed.getPrice();

    // skip bootstrapping phase
    await time.increase(timeValues.SECONDS_IN_ONE_WEEK * 2);

    // Erin attempts to redeem 400 Bold
    const { firstRedemptionHint, partialRedemptionHintNICR } =
      await hintHelpers.getRedemptionHints(dec(400, 18), price, 0);

    const { 0: upperPartialRedemptionHint, 1: lowerPartialRedemptionHint } =
      await sortedTroves.findInsertPosition(
        partialRedemptionHintNICR,
        erin,
        erin
      );

    await troveManager.redeemCollateral(
      dec(400, 18),
      firstRedemptionHint,
      upperPartialRedemptionHint,
      lowerPartialRedemptionHint,
      partialRedemptionHintNICR,
      0,
      th._100pct,
      { from: erin }
    );

    // Check activePool debt reduced by  400 Bold
    const activePool_debt_after = await activePool.getRecordedDebtSum();
    assert.equal(
      activePool_debt_before.sub(activePool_debt_after),
      dec(400, 18)
    );

    /* Check ActivePool coll reduced by $400 worth of Ether: at ETH:USD price of $200, this should be 2 ETH.

    therefore remaining ActivePool ETH should be 198 */
    const activePool_coll_after = await activePool.getETHBalance();
    // console.log(`activePool_coll_after: ${activePool_coll_after}`)
    assert.equal(
      activePool_coll_after.toString(),
      activePool_coll_before.sub(toBN(dec(2, 18)))
    );

    // Check Erin's balance after
    const erin_balance_after = (await boldToken.balanceOf(erin)).toString();
    assert.equal(erin_balance_after, "0");
  });

  it.skip("redeemCollateral(): reverts when requested redemption amount exceeds caller's Bold token balance", async () => {
    const { openTrove } = await loadDeployAndFundFixture();

    const { collateral: W_coll, totalDebt: W_totalDebt } = await openTrove({
      ICR: toBN(dec(20, 18)),
      extraParams: { from: whale },
    });

    // Alice opens trove and transfers 400 Bold to Erin, the would-be redeemer
    const { troveId: aliceTroveId, collateral: A_coll, totalDebt: A_totalDebt } = await openTrove({
      ICR: toBN(dec(300, 16)),
      extraBoldAmount: dec(400, 18),
      extraParams: { from: alice },
    });
    await boldToken.transfer(erin, dec(400, 18), { from: alice });

    // Check Erin's balance before
    const erin_balance_before = await boldToken.balanceOf(erin);
    assert.equal(erin_balance_before, dec(400, 18));

    // B, C, D open trove
    const { troveId: bobTroveId, collateral: B_coll, totalDebt: B_totalDebt } = await openTrove({
      ICR: toBN(dec(300, 16)),
      extraBoldAmount: dec(590, 18),
      extraParams: { from: bob },
    });
    const { troveId: carolTroveId, collateral: C_coll, totalDebt: C_totalDebt } = await openTrove({
      ICR: toBN(dec(300, 16)),
      extraBoldAmount: dec(1990, 18),
      extraParams: { from: carol },
    });
    const { troveId: dennisTroveId, collateral: D_coll, totalDebt: D_totalDebt } = await openTrove({
      ICR: toBN(dec(500, 16)),
      extraBoldAmount: dec(1990, 18),
      extraParams: { from: dennis },
    });

    const totalDebt = W_totalDebt.add(A_totalDebt)
      .add(B_totalDebt)
      .add(C_totalDebt)
      .add(D_totalDebt);
    const totalColl = W_coll.add(A_coll).add(B_coll).add(C_coll).add(D_coll);

    // Get active debt and coll before redemption
    const activePool_debt_before = await activePool.getRecordedDebtSum();
    const activePool_coll_before = (await activePool.getETHBalance()).toString();

    th.assertIsApproximatelyEqual(activePool_debt_before, totalDebt);
    assert.equal(activePool_coll_before, totalColl);

    const price = await priceFeed.getPrice();

    let firstRedemptionHint;
    let partialRedemptionHintNICR;

    // skip bootstrapping phase
    await time.increase(timeValues.SECONDS_IN_ONE_WEEK * 2);

    // Erin tries to redeem 1000 Bold
    try {
      ({ firstRedemptionHint, partialRedemptionHintNICR } =
        await hintHelpers.getRedemptionHints(dec(1000, 18), price, 0));

      const {
        0: upperPartialRedemptionHint_1,
        1: lowerPartialRedemptionHint_1,
      } = await sortedTroves.findInsertPosition(
        partialRedemptionHintNICR,
        erin,
        erin
      );

      const redemptionTx = await troveManager.redeemCollateral(
        dec(1000, 18),
        firstRedemptionHint,
        upperPartialRedemptionHint_1,
        lowerPartialRedemptionHint_1,
        partialRedemptionHintNICR,
        0,
        th._100pct,
        { from: erin }
      );

      assert.isFalse(redemptionTx.receipt.status);
    } catch (error) {
      assert.include(error.message, "revert");
      assert.include(
        error.message,
        "Requested redemption amount must be <= user's Bold token balance"
      );
    }

    // Erin tries to redeem 401 Bold
    try {
      ({ firstRedemptionHint, partialRedemptionHintNICR } =
        await hintHelpers.getRedemptionHints(
          "401000000000000000000",
          price,
          0
        ));

      const {
        0: upperPartialRedemptionHint_2,
        1: lowerPartialRedemptionHint_2,
      } = await sortedTroves.findInsertPosition(
        partialRedemptionHintNICR,
        erin,
        erin
      );

      const redemptionTx = await troveManager.redeemCollateral(
        "401000000000000000000",
        firstRedemptionHint,
        upperPartialRedemptionHint_2,
        lowerPartialRedemptionHint_2,
        partialRedemptionHintNICR,
        0,
        th._100pct,
        { from: erin }
      );
      assert.isFalse(redemptionTx.receipt.status);
    } catch (error) {
      assert.include(error.message, "revert");
      assert.include(
        error.message,
        "Requested redemption amount must be <= user's Bold token balance"
      );
    }

    // Erin tries to redeem 239482309 Bold
    try {
      ({ firstRedemptionHint, partialRedemptionHintNICR } =
        await hintHelpers.getRedemptionHints(
          "239482309000000000000000000",
          price,
          0
        ));

      const {
        0: upperPartialRedemptionHint_3,
        1: lowerPartialRedemptionHint_3,
      } = await sortedTroves.findInsertPosition(
        partialRedemptionHintNICR,
        erin,
        erin
      );

      const redemptionTx = await troveManager.redeemCollateral(
        "239482309000000000000000000",
        firstRedemptionHint,
        upperPartialRedemptionHint_3,
        lowerPartialRedemptionHint_3,
        partialRedemptionHintNICR,
        0,
        th._100pct,
        { from: erin }
      );
      assert.isFalse(redemptionTx.receipt.status);
    } catch (error) {
      assert.include(error.message, "revert");
      assert.include(
        error.message,
        "Requested redemption amount must be <= user's Bold token balance"
      );
    }

    // Erin tries to redeem 2^256 - 1 Bold
    const maxBytes32 = toBN(
      "0xffffffffffffffffffffffffffffffffffffffffffffffffffffffffffffffff"
    );

    try {
      ({ firstRedemptionHint, partialRedemptionHintNICR } =
        await hintHelpers.getRedemptionHints(
          "239482309000000000000000000",
          price,
          0
        ));

      const {
        0: upperPartialRedemptionHint_4,
        1: lowerPartialRedemptionHint_4,
      } = await sortedTroves.findInsertPosition(
        partialRedemptionHintNICR,
        erin,
        erin
      );

      const redemptionTx = await troveManager.redeemCollateral(
        maxBytes32,
        firstRedemptionHint,
        upperPartialRedemptionHint_4,
        lowerPartialRedemptionHint_4,
        partialRedemptionHintNICR,
        0,
        th._100pct,
        { from: erin }
      );
      assert.isFalse(redemptionTx.receipt.status);
    } catch (error) {
      assert.include(error.message, "revert");
      assert.include(
        error.message,
        "Requested redemption amount must be <= user's Bold token balance"
      );
    }
  });

  it.skip("redeemCollateral(): value of issued ETH == face value of redeemed Bold (assuming 1 Bold has value of $1)", async () => {
    const { openTrove, contracts } = await loadDeployAndFundFixture();
    const { boldToken, troveManager, priceFeed, activePool, sortedTroves } = contracts;

    const { collateral: W_coll } = await openTrove({
      ICR: toBN(dec(20, 18)),
      extraParams: { from: whale },
    });

    // Alice opens trove and transfers 1000 Bold each to Erin, Flyn, Graham
    const { troveId: aliceTroveId, collateral: A_coll, totalDebt: A_totalDebt } = await openTrove({
      ICR: toBN(dec(400, 16)),
      extraBoldAmount: dec(4990, 18),
      extraParams: { from: alice },
    });
    await boldToken.transfer(erin, dec(1000, 18), { from: alice });
    await boldToken.transfer(flyn, dec(1000, 18), { from: alice });
    await boldToken.transfer(graham, dec(1000, 18), { from: alice });

    // B, C, D open trove
    const { troveId: bobTroveId, collateral: B_coll } = await openTrove({
      ICR: toBN(dec(300, 16)),
      extraBoldAmount: dec(1590, 18),
      extraParams: { from: bob },
    });
    const { troveId: carolTroveId, collateral: C_coll } = await openTrove({
      ICR: toBN(dec(600, 16)),
      extraBoldAmount: dec(1090, 18),
      extraParams: { from: carol },
    });
    const { troveId: dennisTroveId, collateral: D_coll } = await openTrove({
      ICR: toBN(dec(800, 16)),
      extraBoldAmount: dec(1090, 18),
      extraParams: { from: dennis },
    });

    const totalColl = W_coll.add(A_coll).add(B_coll).add(C_coll).add(D_coll);

    const price = await priceFeed.getPrice();

    const _120_Bold = "120000000000000000000";
    const _373_Bold = "373000000000000000000";
    const _950_Bold = "950000000000000000000";

    // Check Ether in activePool
    const activeETH_0 = await activePool.getETHBalance();
    assert.equal(activeETH_0, totalColl.toString());

    let firstRedemptionHint;
    let partialRedemptionHintNICR;

    // Erin redeems 120 Bold
    ({ firstRedemptionHint, partialRedemptionHintNICR } =
      await hintHelpers.getRedemptionHints(_120_Bold, price, 0));

    const { 0: upperPartialRedemptionHint_1, 1: lowerPartialRedemptionHint_1 } =
      await sortedTroves.findInsertPosition(
        partialRedemptionHintNICR,
        erin,
        erin
      );

    // skip bootstrapping phase
    await time.increase(timeValues.SECONDS_IN_ONE_WEEK * 2);

    const redemption_1 = await troveManager.redeemCollateral(
      _120_Bold,
      firstRedemptionHint,
      upperPartialRedemptionHint_1,
      lowerPartialRedemptionHint_1,
      partialRedemptionHintNICR,
      0,
      th._100pct,
      { from: erin }
    );

    assert.isTrue(redemption_1.receipt.status);

    /* 120 Bold redeemed.  Expect $120 worth of ETH removed. At ETH:USD price of $200, 
    ETH removed = (120/200) = 0.6 ETH
    Total active ETH = 280 - 0.6 = 279.4 ETH */

    const activeETH_1 = await activePool.getETHBalance();
    assert.equal(
      activeETH_1.toString(),
      activeETH_0.sub(toBN(_120_Bold).mul(mv._1e18BN).div(price))
    );

    // Flyn redeems 373 Bold
    ({ firstRedemptionHint, partialRedemptionHintNICR } =
      await hintHelpers.getRedemptionHints(_373_Bold, price, 0));

    const { 0: upperPartialRedemptionHint_2, 1: lowerPartialRedemptionHint_2 } =
      await sortedTroves.findInsertPosition(
        partialRedemptionHintNICR,
        flyn,
        flyn
      );

    const redemption_2 = await troveManager.redeemCollateral(
      _373_Bold,
      firstRedemptionHint,
      upperPartialRedemptionHint_2,
      lowerPartialRedemptionHint_2,
      partialRedemptionHintNICR,
      0,
      th._100pct,
      { from: flyn }
    );

    assert.isTrue(redemption_2.receipt.status);

    /* 373 Bold redeemed.  Expect $373 worth of ETH removed. At ETH:USD price of $200, 
    ETH removed = (373/200) = 1.865 ETH
    Total active ETH = 279.4 - 1.865 = 277.535 ETH */
    const activeETH_2 = await activePool.getETHBalance();
    assert.equal(
      activeETH_2.toString(),
      activeETH_1.sub(toBN(_373_Bold).mul(mv._1e18BN).div(price))
    );

    // Graham redeems 950 Bold
    ({ firstRedemptionHint, partialRedemptionHintNICR } =
      await hintHelpers.getRedemptionHints(_950_Bold, price, 0));

    const { 0: upperPartialRedemptionHint_3, 1: lowerPartialRedemptionHint_3 } =
      await sortedTroves.findInsertPosition(
        partialRedemptionHintNICR,
        graham,
        graham
      );

    const redemption_3 = await troveManager.redeemCollateral(
      _950_Bold,
      firstRedemptionHint,
      upperPartialRedemptionHint_3,
      lowerPartialRedemptionHint_3,
      partialRedemptionHintNICR,
      0,
      th._100pct,
      { from: graham }
    );

    assert.isTrue(redemption_3.receipt.status);

    /* 950 Bold redeemed.  Expect $950 worth of ETH removed. At ETH:USD price of $200, 
    ETH removed = (950/200) = 4.75 ETH
    Total active ETH = 277.535 - 4.75 = 272.785 ETH */
    const activeETH_3 = (await activePool.getETHBalance()).toString();
    assert.equal(
      activeETH_3.toString(),
      activeETH_2.sub(toBN(_950_Bold).mul(mv._1e18BN).div(price))
    );
  });

  // it doesn’t make much sense as there’s now min debt enforced and at least one trove must remain active
  // the only way to test it is before any trove is opened
  it.skip("redeemCollateral(): reverts if there is zero outstanding system debt", async () => {
    const { contracts } = await loadDeployAndFundFixture();
    const { troveManager, boldToken } = contracts;

    // --- SETUP --- illegally mint Bold to Bob
    await boldToken.unprotectedMint(bob, dec(100, 18));

    assert.equal(await boldToken.balanceOf(bob), dec(100, 18));

    const price = await priceFeed.getPrice();

    const { firstRedemptionHint, partialRedemptionHintNICR } =
      await hintHelpers.getRedemptionHints(dec(100, 18), price, 0);

    const { 0: upperPartialRedemptionHint, 1: lowerPartialRedemptionHint } =
      await sortedTroves.findInsertPosition(
        partialRedemptionHintNICR,
        bob,
        bob
      );

    // Bob tries to redeem his illegally obtained Bold
    try {
      const redemptionTx = await troveManager.redeemCollateral(
        dec(100, 18),
        firstRedemptionHint,
        upperPartialRedemptionHint,
        lowerPartialRedemptionHint,
        partialRedemptionHintNICR,
        0,
        th._100pct,
        { from: bob }
      );
    } catch (error) {
      assert.include(
        error.message,
        "VM Exception while processing transaction"
      );
    }

    // assert.isFalse(redemptionTx.receipt.status);
  });

  it.skip("redeemCollateral(): reverts if caller's tries to redeem more than the outstanding system debt", async () => {
    const { openTrove } = await loadDeployAndFundFixture();

    // --- SETUP --- illegally mint Bold to Bob
    await boldToken.unprotectedMint(bob, "101000000000000000000");

    assert.equal(await boldToken.balanceOf(bob), "101000000000000000000");

    const { troveId: carolTroveId, collateral: C_coll, totalDebt: C_totalDebt } = await openTrove({
      ICR: toBN(dec(1000, 16)),
      extraBoldAmount: dec(40, 18),
      extraParams: { from: carol },
    });
    const { troveId: dennisTroveId, collateral: D_coll, totalDebt: D_totalDebt } = await openTrove({
      ICR: toBN(dec(1000, 16)),
      extraBoldAmount: dec(40, 18),
      extraParams: { from: dennis },
    });

    const totalDebt = C_totalDebt.add(D_totalDebt);
    th.assertIsApproximatelyEqual(
      (await activePool.getRecordedDebtSum()).toString(),
      totalDebt
    );

    const price = await priceFeed.getPrice();
    const { firstRedemptionHint, partialRedemptionHintNICR } =
      await hintHelpers.getRedemptionHints("101000000000000000000", price, 0);

    const { 0: upperPartialRedemptionHint, 1: lowerPartialRedemptionHint } =
      await sortedTroves.findInsertPosition(
        partialRedemptionHintNICR,
        bob,
        bob
      );

    // skip bootstrapping phase
    await time.increase(timeValues.SECONDS_IN_ONE_WEEK * 2);

    // Bob attempts to redeem his ill-gotten 101 Bold, from a system that has 100 Bold outstanding debt
    try {
      const redemptionTx = await troveManager.redeemCollateral(
        totalDebt.add(toBN(dec(100, 18))),
        firstRedemptionHint,
        upperPartialRedemptionHint,
        lowerPartialRedemptionHint,
        partialRedemptionHintNICR,
        0,
        th._100pct,
        { from: bob }
      );
    } catch (error) {
      assert.include(
        error.message,
        "VM Exception while processing transaction"
      );
    }
  });

  it.skip("redeemCollateral(): a redemption sends the ETH remainder (ETHDrawn - gas) to the redeemer", async () => {
    const { contracts, openTrove } = await loadDeployAndFundFixture();
    const { priceFeed, activePool, defaultPool } = contracts;

    // time fast-forwards 1 year, and multisig stakes 1 LQTY
    await time.increase(timeValues.SECONDS_IN_ONE_YEAR);

    const { totalDebt: W_totalDebt } = await openTrove({
      ICR: toBN(dec(20, 18)),
      extraParams: { from: whale },
    });

    const { troveId: ATroveId, totalDebt: A_totalDebt } = await openTrove({
      ICR: toBN(dec(200, 16)),
      extraBoldAmount: dec(100, 18),
      extraParams: { from: A },
    });
    const { troveId: BTroveId, totalDebt: B_totalDebt } = await openTrove({
      ICR: toBN(dec(190, 16)),
      extraBoldAmount: dec(100, 18),
      extraParams: { from: B },
    });
    const { troveId: CTroveId, totalDebt: C_totalDebt } = await openTrove({
      ICR: toBN(dec(180, 16)),
      extraBoldAmount: dec(100, 18),
      extraParams: { from: C },
    });
    const totalDebt = W_totalDebt.add(A_totalDebt)
      .add(B_totalDebt)
      .add(C_totalDebt);

    const A_balanceBefore = toBN(await contracts.WETH.balanceOf(A));

    // Check total Bold supply
    const activeBold = await activePool.getRecordedDebtSum();
    const defaultBold = await defaultPool.getBoldDebt();

    const totalBoldSupply = activeBold.add(defaultBold);
    th.assertIsApproximatelyEqual(totalBoldSupply, totalDebt);

    // A redeems 9 Bold
    const redemptionAmount = toBN(dec(9, 18));
    await th.redeemCollateral(
      A,
      contracts,
      redemptionAmount,
      GAS_PRICE
    );

    /*
    At ETH:USD price of 200:
    ETHDrawn = (9 / 200) = 0.045 ETH
    */

    const A_balanceAfter = toBN(await contracts.WETH.balanceOf(A));

    // check A's ETH balance has increased by 0.045 ETH minus gas
    const price = await priceFeed.getPrice();
    const ETHDrawn = redemptionAmount.mul(mv._1e18BN).div(price);
    th.assertIsApproximatelyEqual(
      A_balanceAfter.sub(A_balanceBefore),
      ETHDrawn,
      100000
    );
  });

  it.skip("redeemCollateral(): a full redemption (leaving trove with 0 debt), closes the trove", async () => {
    // time fast-forwards 1 year, and multisig stakes 1 LQTY
    await time.increase(timeValues.SECONDS_IN_ONE_YEAR);
    
    const { netDebt: W_netDebt } = await openTrove({
      ICR: toBN(dec(20, 18)),
      extraBoldAmount: dec(10000, 18),
      extraParams: { from: whale },
    });

    const { troveId: ATroveId, netDebt: A_netDebt } = await openTrove({
      ICR: toBN(dec(200, 16)),
      extraBoldAmount: dec(100, 18),
      extraParams: { from: A },
    });
    const { troveId: BTroveId, netDebt: B_netDebt } = await openTrove({
      ICR: toBN(dec(190, 16)),
      extraBoldAmount: dec(100, 18),
      extraParams: { from: B },
    });
    const { troveId: CTroveId, netDebt: C_netDebt } = await openTrove({
      ICR: toBN(dec(180, 16)),
      extraBoldAmount: dec(100, 18),
      extraParams: { from: C },
    });
    const { troveId: DTroveId, netDebt: D_netDebt } = await openTrove({
      ICR: toBN(dec(280, 16)),
      extraBoldAmount: dec(100, 18),
      extraParams: { from: D },
    });
    const redemptionAmount = A_netDebt.add(B_netDebt)
      .add(C_netDebt)
      .add(toBN(dec(10, 18)));

    const A_balanceBefore = toBN(await contracts.WETH.balanceOf(A));
    const B_balanceBefore = toBN(await contracts.WETH.balanceOf(B));
    const C_balanceBefore = toBN(await contracts.WETH.balanceOf(C));

    // whale redeems 360 Bold.  Expect this to fully redeem A, B, C, and partially redeem D.
    await th.redeemCollateral(whale, contracts, redemptionAmount, GAS_PRICE);

    // Check A, B, C have been closed
    assert.isFalse(await sortedTroves.contains(ATroveId));
    assert.isFalse(await sortedTroves.contains(BTroveId));
    assert.isFalse(await sortedTroves.contains(CTroveId));

    // Check D remains active
    assert.isTrue(await sortedTroves.contains(DTroveId));
  });

  const redeemCollateral3Full1Partial = async () => {
    // time fast-forwards 1 year, and multisig stakes 1 LQTY
    await time.increase(timeValues.SECONDS_IN_ONE_YEAR);

    const { netDebt: W_netDebt } = await openTrove({
      ICR: toBN(dec(20, 18)),
      extraBoldAmount: dec(10000, 18),
      extraParams: { from: whale },
    });

    const { troveId: ATroveId, netDebt: A_netDebt, collateral: A_coll } = await openTrove({
      ICR: toBN(dec(200, 16)),
      extraBoldAmount: dec(100, 18),
      extraParams: { from: A },
    });
    const { troveId: BTroveId, netDebt: B_netDebt, collateral: B_coll } = await openTrove({
      ICR: toBN(dec(190, 16)),
      extraBoldAmount: dec(100, 18),
      extraParams: { from: B },
    });
    const { troveId: CTroveId, netDebt: C_netDebt, collateral: C_coll } = await openTrove({
      ICR: toBN(dec(180, 16)),
      extraBoldAmount: dec(100, 18),
      extraParams: { from: C },
    });
    const { troveId: DTroveId, netDebt: D_netDebt } = await openTrove({
      ICR: toBN(dec(280, 16)),
      extraBoldAmount: dec(100, 18),
      extraParams: { from: D },
    });
    const redemptionAmount = A_netDebt.add(B_netDebt)
      .add(C_netDebt)
      .add(toBN(dec(10, 18)));

    const A_balanceBefore = toBN(await contracts.WETH.balanceOf(A));
    const B_balanceBefore = toBN(await contracts.WETH.balanceOf(B));
    const C_balanceBefore = toBN(await contracts.WETH.balanceOf(C));
    const D_balanceBefore = toBN(await contracts.WETH.balanceOf(D));

    const A_collBefore = await troveManager.getTroveColl(ATroveId);
    const B_collBefore = await troveManager.getTroveColl(BTroveId);
    const C_collBefore = await troveManager.getTroveColl(CTroveId);
    const D_collBefore = await troveManager.getTroveColl(DTroveId);

    // Confirm baseRate before redemption is 0
    const baseRate = await troveManager.baseRate();
    assert.equal(baseRate, "0");

    // whale redeems Bold.  Expect this to fully redeem A, B, C, and partially redeem D.
    await th.redeemCollateral(whale, contracts, redemptionAmount, GAS_PRICE);

    // Check A, B, C have been closed
    assert.isFalse(await sortedTroves.contains(ATroveId));
    assert.isFalse(await sortedTroves.contains(BTroveId));
    assert.isFalse(await sortedTroves.contains(CTroveId));

    // Check D stays active
    assert.isTrue(await sortedTroves.contains(DTroveId));

    /*
    At ETH:USD price of 200, with full redemptions from A, B, C:

    ETHDrawn from A = 100/200 = 0.5 ETH --> Surplus = (1-0.5) = 0.5
    ETHDrawn from B = 120/200 = 0.6 ETH --> Surplus = (1-0.6) = 0.4
    ETHDrawn from C = 130/200 = 0.65 ETH --> Surplus = (2-0.65) = 1.35
    */

    const A_balanceAfter = toBN(await contracts.WETH.balanceOf(A));
    const B_balanceAfter = toBN(await contracts.WETH.balanceOf(B));
    const C_balanceAfter = toBN(await contracts.WETH.balanceOf(C));
    const D_balanceAfter = toBN(await contracts.WETH.balanceOf(D));

    // Check A, B, C’s trove collateral balance is zero (fully redeemed-from troves)
    const A_collAfter = await troveManager.getTroveColl(ATroveId);
    const B_collAfter = await troveManager.getTroveColl(BTroveId);
    const C_collAfter = await troveManager.getTroveColl(CTroveId);
    assert.isTrue(A_collAfter.eq(toBN(0)));
    assert.isTrue(B_collAfter.eq(toBN(0)));
    assert.isTrue(C_collAfter.eq(toBN(0)));

    // check D's trove collateral balances have decreased (the partially redeemed-from trove)
    const D_collAfter = await troveManager.getTroveColl(DTroveId);
    assert.isTrue(D_collAfter.lt(D_collBefore));

    // Check A, B, C (fully redeemed-from troves), and D's (the partially redeemed-from trove) balance has not changed
    assert.isTrue(A_balanceAfter.eq(A_balanceBefore));
    assert.isTrue(B_balanceAfter.eq(B_balanceBefore));
    assert.isTrue(C_balanceAfter.eq(C_balanceBefore));
    assert.isTrue(D_balanceAfter.eq(D_balanceBefore));

    // D is not closed, so cannot open trove
    await assertRevert(
      th.openTroveWrapper(contracts,th._100pct, 0, ZERO_ADDRESS, ZERO_ADDRESS, {
        from: D,
        value: dec(10, 18),
      }),
      "BorrowerOps: Trove is active"
    );

    return {
      A_netDebt,
      A_coll,
      B_netDebt,
      B_coll,
      C_netDebt,
      C_coll,
    };
  };

  it.skip("redeemCollateral(): emits correct debt and coll values in each redeemed trove's TroveUpdated event", async () => {
    const { contracts, openTrove } = await loadDeployAndFundFixture();
    const { sortedTroves } = contracts;

    const { netDebt: W_netDebt } = await openTrove({
      ICR: toBN(dec(20, 18)),
      extraBoldAmount: dec(10000, 18),
      extraParams: { from: whale },
    });

    const { troveId: ATroveId, netDebt: A_netDebt } = await openTrove({
      ICR: toBN(dec(200, 16)),
      extraBoldAmount: dec(100, 18),
      extraParams: { from: A },
    });
    const { troveId: BTroveId, netDebt: B_netDebt } = await openTrove({
      ICR: toBN(dec(190, 16)),
      extraBoldAmount: dec(100, 18),
      extraParams: { from: B },
    });
    const { troveId: CTroveId, netDebt: C_netDebt } = await openTrove({
      ICR: toBN(dec(180, 16)),
      extraBoldAmount: dec(100, 18),
      extraParams: { from: C },
    });
    const { troveId: DTroveId, totalDebt: D_totalDebt, collateral: D_coll } = await openTrove({
      ICR: toBN(dec(280, 16)),
      extraBoldAmount: dec(100, 18),
      extraParams: { from: D },
    });
    const partialAmount = toBN(dec(15, 18));
    const redemptionAmount = A_netDebt.add(B_netDebt)
      .add(C_netDebt)
      .add(partialAmount);

    // skip bootstrapping phase
    await time.increase(timeValues.SECONDS_IN_ONE_WEEK * 2);

    // whale redeems Bold.  Expect this to fully redeem A, B, C, and partially redeem 15 Bold from D.
    const redemptionTx = await th.redeemCollateralAndGetTxObject(
      whale,
      contracts,
      redemptionAmount,
      GAS_PRICE,
      th._100pct
    );

    // Check A, B, C have been closed
    assert.isFalse(await sortedTroves.contains(ATroveId));
    assert.isFalse(await sortedTroves.contains(BTroveId));
    assert.isFalse(await sortedTroves.contains(CTroveId));

    // Check D stays active
    assert.isTrue(await sortedTroves.contains(DTroveId));

    const troveUpdatedEvents = th.getAllEventsByName(
      redemptionTx,
      "TroveUpdated"
    );

    // Get each trove's emitted debt and coll
    const [A_emittedDebt, A_emittedColl] =
      th.getDebtAndCollFromTroveUpdatedEvents(troveUpdatedEvents, A);
    const [B_emittedDebt, B_emittedColl] =
      th.getDebtAndCollFromTroveUpdatedEvents(troveUpdatedEvents, B);
    const [C_emittedDebt, C_emittedColl] =
      th.getDebtAndCollFromTroveUpdatedEvents(troveUpdatedEvents, C);
    const [D_emittedDebt, D_emittedColl] =
      th.getDebtAndCollFromTroveUpdatedEvents(troveUpdatedEvents, D);

    // Expect A, B, C to have 0 emitted debt and coll, since they were closed
    assert.equal(A_emittedDebt, "0");
    assert.equal(A_emittedColl, "0");
    assert.equal(B_emittedDebt, "0");
    assert.equal(B_emittedColl, "0");
    assert.equal(C_emittedDebt, "0");
    assert.equal(C_emittedColl, "0");

    /* Expect D to have lost 15 debt and (at ETH price of 200) 15/200 = 0.075 ETH. 
    So, expect remaining debt = (85 - 15) = 70, and remaining ETH = 1 - 15/200 = 0.925 remaining. */
    const price = await priceFeed.getPrice();
    th.assertIsApproximatelyEqual(
      D_emittedDebt,
      D_totalDebt.sub(partialAmount)
    );
    th.assertIsApproximatelyEqual(
      D_emittedColl,
      D_coll.sub(partialAmount.mul(mv._1e18BN).div(price))
    );
  });

  it.skip("redeemCollateral(): a redemption that closes a trove leaves the trove's ETH surplus (collateral - ETH drawn) available for the trove owner to claim", async () => {
    const { contracts } = await loadDeployAndFundFixture();
    const { collSurplusPool } = contracts;

    const { A_netDebt, A_coll, B_netDebt, B_coll, C_netDebt, C_coll } =
      await redeemCollateral3Full1Partial();

    const A_balanceBefore = toBN(await contracts.WETH.balanceOf(A));
    const B_balanceBefore = toBN(await contracts.WETH.balanceOf(B));
    const C_balanceBefore = toBN(await contracts.WETH.balanceOf(C));

    // CollSurplusPool endpoint cannot be called directly
    await assertRevert(
      collSurplusPool.claimColl(ATroveId),
      "CollSurplusPool: Caller is not Borrower Operations"
    );

    const A_balanceAfter = toBN(await contracts.WETH.balanceOf(A));
    const B_balanceAfter = toBN(await contracts.WETH.balanceOf(B));
    const C_balanceAfter = toBN(await contracts.WETH.balanceOf(C));

    const price = toBN(await priceFeed.getPrice());

    th.assertIsApproximatelyEqual(
      A_balanceAfter,
      A_balanceBefore.add(A_coll.sub(A_netDebt.mul(mv._1e18BN).div(price)))
    );
    th.assertIsApproximatelyEqual(
      B_balanceAfter,
      B_balanceBefore.add(B_coll.sub(B_netDebt.mul(mv._1e18BN).div(price)))
    );
    th.assertIsApproximatelyEqual(
      C_balanceAfter,
      C_balanceBefore.add(C_coll.sub(C_netDebt.mul(mv._1e18BN).div(price)))
    );
  });

  it.skip("redeemCollateral(): a redemption that closes a trove leaves the trove's ETH surplus (collateral - ETH drawn) available for the trove owner after re-opening trove", async () => {
    const { contracts, openTrove } = await loadDeployAndFundFixture();
    const { priceFeed } = contracts;

    const {
      A_netDebt,
      A_coll: A_collBefore,
      B_netDebt,
      B_coll: B_collBefore,
      C_netDebt,
      C_coll: C_collBefore,
    } = await redeemCollateral3Full1Partial();

    const price = await priceFeed.getPrice();
    const A_surplus = A_collBefore.sub(A_netDebt.mul(mv._1e18BN).div(price));
    const B_surplus = B_collBefore.sub(B_netDebt.mul(mv._1e18BN).div(price));
    const C_surplus = C_collBefore.sub(C_netDebt.mul(mv._1e18BN).div(price));

    const { troveId: ATroveId, collateral: A_coll } = await openTrove({
      ICR: toBN(dec(200, 16)),
      extraBoldAmount: dec(100, 18),
      extraParams: { from: A },
    });
    const { troveId: BTroveId, collateral: B_coll } = await openTrove({
      ICR: toBN(dec(190, 16)),
      extraBoldAmount: dec(100, 18),
      extraParams: { from: B },
    });
    const { troveId: CTroveId, collateral: C_coll } = await openTrove({
      ICR: toBN(dec(180, 16)),
      extraBoldAmount: dec(100, 18),
      extraParams: { from: C },
    });

    const A_collAfter = await troveManager.getTroveColl(ATroveId);
    const B_collAfter = await troveManager.getTroveColl(BTroveId);
    const C_collAfter = await troveManager.getTroveColl(CTroveId);

    assert.isTrue(A_collAfter.eq(A_coll));
    assert.isTrue(B_collAfter.eq(B_coll));
    assert.isTrue(C_collAfter.eq(C_coll));

    const A_balanceBefore = toBN(await contracts.WETH.balanceOf(A));
    const B_balanceBefore = toBN(await contracts.WETH.balanceOf(B));
    const C_balanceBefore = toBN(await contracts.WETH.balanceOf(C));

    const A_balanceAfter = toBN(await contracts.WETH.balanceOf(A));
    const B_balanceAfter = toBN(await contracts.WETH.balanceOf(B));
    const C_balanceAfter = toBN(await contracts.WETH.balanceOf(C));

    th.assertIsApproximatelyEqual(
      A_balanceAfter,
      A_balanceBefore.add(A_surplus)
    );
    th.assertIsApproximatelyEqual(
      B_balanceAfter,
      B_balanceBefore.add(B_surplus)
    );
    th.assertIsApproximatelyEqual(
      C_balanceAfter,
      C_balanceBefore.add(C_surplus)
    );
  });

  it("getPendingBoldDebtReward(): Returns 0 if there is no pending BoldDebt reward", async () => {
    const { contracts, openTrove } = await loadDeployAndFundFixture();
    const { troveManager, stabilityPool, priceFeed, sortedTroves } = contracts;

    // Make some troves
    const { troveId: defaulter_1_TroveId, totalDebt } = await openTrove({
      ICR: toBN(dec(2, 18)),
      extraBoldAmount: dec(100, 18),
      extraParams: { from: defaulter_1 },
    });

    const { troveId: carolTroveId } = await openTrove({
      ICR: toBN(dec(3, 18)),
      extraBoldAmount: dec(20, 18),
      extraParams: { from: carol },
    });

    await openTrove({
      ICR: toBN(dec(20, 18)),
      extraBoldAmount: totalDebt,
      extraParams: { from: whale },
    });
    await stabilityPool.provideToSP(totalDebt, { from: whale });

    // Price drops
    await priceFeed.setPrice(dec(100, 18));

    await troveManager.liquidate(defaulter_1_TroveId);

    // Confirm defaulter_1 liquidated
    assert.isFalse(await sortedTroves.contains(defaulter_1_TroveId));

    // Confirm there are no pending rewards from liquidation
    const current_L_boldDebt = await troveManager.L_boldDebt();
    assert.equal(current_L_boldDebt, 0);

    const carolSnapshot_L_boldDebt = (
      await troveManager.rewardSnapshots(carolTroveId)
    )[1];
    assert.equal(carolSnapshot_L_boldDebt, 0);

    const carol_PendingBoldDebtReward =
      await troveManager.getPendingBoldDebtReward(carolTroveId);
    assert.equal(carol_PendingBoldDebtReward, 0);
  });

  it("getPendingETHReward(): Returns 0 if there is no pending ETH reward", async () => {
    const { contracts, openTrove } = await loadDeployAndFundFixture();
    const { troveManager, stabilityPool, priceFeed, sortedTroves } = contracts;

    // make some troves
    const { troveId: defaulter_1_TroveId, totalDebt } = await openTrove({
      ICR: toBN(dec(2, 18)),
      extraBoldAmount: dec(100, 18),
      extraParams: { from: defaulter_1 },
    });

    const { troveId: carolTroveId } = await openTrove({
      ICR: toBN(dec(3, 18)),
      extraBoldAmount: dec(20, 18),
      extraParams: { from: carol },
    });

    await openTrove({
      ICR: toBN(dec(20, 18)),
      extraBoldAmount: totalDebt,
      extraParams: { from: whale },
    });
    await stabilityPool.provideToSP(totalDebt, { from: whale });

    // Price drops
    await priceFeed.setPrice(dec(100, 18));

    await troveManager.liquidate(defaulter_1_TroveId);

    // Confirm defaulter_1 liquidated
    assert.isFalse(await sortedTroves.contains(defaulter_1_TroveId));

    // Confirm there are no pending rewards from liquidation
    const current_L_ETH = await troveManager.L_ETH();
    assert.equal(current_L_ETH, 0);

    const carolSnapshot_L_ETH = (await troveManager.rewardSnapshots(carolTroveId))[0];
    assert.equal(carolSnapshot_L_ETH, 0);

    const carol_PendingETHReward = await troveManager.getPendingETHReward(
      carol
    );
    assert.equal(carol_PendingETHReward, 0);
  });

  // --- computeICR ---

  it("computeICR(): Returns 0 if trove's coll is worth 0", async () => {
    const { contracts } = await loadDeployAndFundFixture();
    const { troveManager } = contracts;

    const price = 0;
    const coll = dec(1, "ether");
    const debt = dec(100, 18);

    const ICR = (await troveManager.computeICR(coll, debt, price)).toString();

    assert.equal(ICR, 0);
  });

  it("computeICR(): Returns 2^256-1 for ETH:USD = 100, coll = 1 ETH, debt = 100 Bold", async () => {
    const { contracts } = await loadDeployAndFundFixture();
    const { troveManager } = contracts;

    const price = dec(100, 18);
    const coll = dec(1, "ether");
    const debt = dec(100, 18);

    const ICR = (await troveManager.computeICR(coll, debt, price)).toString();

    assert.equal(ICR, dec(1, 18));
  });

  it("computeICR(): returns correct ICR for ETH:USD = 100, coll = 200 ETH, debt = 30 Bold", async () => {
    const { contracts } = await loadDeployAndFundFixture();
    const { troveManager } = contracts;

    const price = dec(100, 18);
    const coll = dec(200, "ether");
    const debt = dec(30, 18);

    const ICR = (await troveManager.computeICR(coll, debt, price)).toString();

    assert.isAtMost(th.getDifference(ICR, "666666666666666666666"), 1000);
  });

  it("computeICR(): returns correct ICR for ETH:USD = 250, coll = 1350 ETH, debt = 127 Bold", async () => {
    const { contracts } = await loadDeployAndFundFixture();
    const { troveManager } = contracts;

    const price = "250000000000000000000";
    const coll = "1350000000000000000000";
    const debt = "127000000000000000000";

    const ICR = await troveManager.computeICR(coll, debt, price);

    assert.isAtMost(th.getDifference(ICR, "2657480314960630000000"), 1000000);
  });

  it("computeICR(): returns correct ICR for ETH:USD = 100, coll = 1 ETH, debt = 54321 Bold", async () => {
    const { contracts } = await loadDeployAndFundFixture();
    const { troveManager } = contracts;

    const price = dec(100, 18);
    const coll = dec(1, "ether");
    const debt = "54321000000000000000000";

    const ICR = (await troveManager.computeICR(coll, debt, price)).toString();

    assert.isAtMost(th.getDifference(ICR, "1840908672520756"), 1000);
  });

  it("computeICR(): Returns 2^256-1 if trove has non-zero coll and zero debt", async () => {
    const { contracts } = await loadDeployAndFundFixture();
    const { troveManager } = contracts;

    const price = dec(100, 18);
    const coll = dec(1, "ether");
    const debt = 0;

    const ICR = web3.utils.toHex(
      await troveManager.computeICR(coll, debt, price)
    );
    const maxBytes32 =
      "0xffffffffffffffffffffffffffffffffffffffffffffffffffffffffffffffff";

    assert.equal(ICR, maxBytes32);
  });

  // --- checkRecoveryMode ---

  //TCR < 150%
  it("checkRecoveryMode(): Returns true when TCR < 150%", async () => {
    const { contracts, openTrove } = await loadDeployAndFundFixture();
    const { priceFeed } = contracts;

    await priceFeed.setPrice(dec(100, 18));

    await openTrove({ ICR: toBN(dec(150, 16)), extraParams: { from: alice } });
    await openTrove({ ICR: toBN(dec(150, 16)), extraParams: { from: bob } });

    await priceFeed.setPrice("99999999999999999999");

    const TCR = await th.getTCR(contracts);

    assert.isTrue(TCR.lte(toBN("1500000000000000000")));

    assert.isTrue(await th.checkRecoveryMode(contracts));
  });

  // TCR == 150%
  it("checkRecoveryMode(): Returns false when TCR == 150%", async () => {
    const { contracts, openTrove } = await loadDeployAndFundFixture();
    const { priceFeed } = contracts;

    await priceFeed.setPrice(dec(100, 18));

    await openTrove({ ICR: toBN(dec(150, 16)), extraParams: { from: alice } });
    await openTrove({ ICR: toBN(dec(150, 16)), extraParams: { from: bob } });

    const TCR = await th.getTCR(contracts);

    assert.equal(TCR, "1500000000000000000");

    assert.isFalse(await th.checkRecoveryMode(contracts));
  });

  // > 150%
  it("checkRecoveryMode(): Returns false when TCR > 150%", async () => {
    const { contracts, openTrove } = await loadDeployAndFundFixture();
    const { priceFeed } = contracts;

    await priceFeed.setPrice(dec(100, 18));

    await openTrove({ ICR: toBN(dec(150, 16)), extraParams: { from: alice } });
    await openTrove({ ICR: toBN(dec(150, 16)), extraParams: { from: bob } });

    await priceFeed.setPrice("100000000000000000001");

    const TCR = await th.getTCR(contracts);

    assert.isTrue(TCR.gte(toBN("1500000000000000000")));

    assert.isFalse(await th.checkRecoveryMode(contracts));
  });

  // check 0
  it("checkRecoveryMode(): Returns false when TCR == 0", async () => {
    const { contracts, openTrove } = await loadDeployAndFundFixture();
    const { priceFeed } = contracts;

    await priceFeed.setPrice(dec(100, 18));

    await openTrove({ ICR: toBN(dec(150, 16)), extraParams: { from: alice } });
    await openTrove({ ICR: toBN(dec(150, 16)), extraParams: { from: bob } });

    await priceFeed.setPrice(0);

    const TCR = (await th.getTCR(contracts)).toString();

    assert.equal(TCR, 0);

    assert.isTrue(await th.checkRecoveryMode(contracts));
  });

  // --- Getters ---

  it("getTroveStake(): Returns stake", async () => {
    const { contracts, openTrove } = await loadDeployAndFundFixture();
    const { troveManager } = contracts;

    const { troveId: ATroveId, collateral: A_coll } = await openTrove({
      ICR: toBN(dec(150, 16)),
      extraParams: { from: A },
    });
    const { troveId: BTroveId, collateral: B_coll } = await openTrove({
      ICR: toBN(dec(150, 16)),
      extraParams: { from: B },
    });

    const A_Stake = await troveManager.getTroveStake(ATroveId);
    const B_Stake = await troveManager.getTroveStake(BTroveId);

    assert.equal(A_Stake, A_coll.toString());
    assert.equal(B_Stake, B_coll.toString());
  });

  it("getTroveColl(): Returns coll", async () => {
    const { contracts, openTrove } = await loadDeployAndFundFixture();
    const { troveManager } = contracts;

    const { troveId: ATroveId, collateral: A_coll } = await openTrove({
      ICR: toBN(dec(150, 16)),
      extraParams: { from: A },
    });
    const { troveId: BTroveId, collateral: B_coll } = await openTrove({
      ICR: toBN(dec(150, 16)),
      extraParams: { from: B },
    });

    assert.equal(await troveManager.getTroveColl(ATroveId), A_coll.toString());
    assert.equal(await troveManager.getTroveColl(BTroveId), B_coll.toString());
  });

  it("getTroveDebt(): Returns debt", async () => {
    const { contracts, openTrove } = await loadDeployAndFundFixture();
    const { troveManager } = contracts;

    const { troveId: ATroveId, totalDebt: totalDebtA } = await openTrove({
      ICR: toBN(dec(150, 16)),
      extraParams: { from: A },
    });
    const { troveId: BTroveId, totalDebt: totalDebtB } = await openTrove({
      ICR: toBN(dec(150, 16)),
      extraParams: { from: B },
    });

    const A_Debt = await troveManager.getTroveDebt(ATroveId);
    const B_Debt = await troveManager.getTroveDebt(BTroveId);

    // Expect debt = requested + 0.5% fee + 50 (due to gas comp)

    assert.equal(A_Debt, totalDebtA.toString());
    assert.equal(B_Debt, totalDebtB.toString());
  });

  it("getTroveStatus(): Returns status", async () => {
    const { contracts, openTrove } = await loadDeployAndFundFixture();
    const { troveManager, boldToken, borrowerOperations } = contracts;

    const { troveId: BTroveId, totalDebt: B_totalDebt } = await openTrove({
      ICR: toBN(dec(150, 16)),
      extraParams: { from: B },
    });
    const { troveId: ATroveId } = await openTrove({
      ICR: toBN(dec(150, 16)),
      extraBoldAmount: B_totalDebt,
      extraParams: { from: A },
    });

    // to be able to repay:
    await boldToken.transfer(B, B_totalDebt, { from: A });
    await borrowerOperations.closeTrove(BTroveId, { from: B });

    const A_Status = await troveManager.getTroveStatus(ATroveId);
    const B_Status = await troveManager.getTroveStatus(BTroveId);
    const C_Status = await troveManager.getTroveStatus(th.addressToTroveId(C));

    assert.equal(A_Status, "1"); // active
    assert.equal(B_Status, "2"); // closed by user
    assert.equal(C_Status, "0"); // non-existent
  });

<<<<<<< HEAD
  it("hasPendingRewards(): Returns false it trove is not active", async () => {
    const { contracts } = await loadDeployAndFundFixture();
    const { troveManager } = contracts;

    assert.isFalse(await troveManager.hasPendingRewards(th.addressToTroveId(alice)));
=======
  it("hasRedistributionGains(): Returns false it trove is not active", async () => {
    assert.isFalse(await troveManager.hasRedistributionGains(th.addressToTroveId(alice)));
>>>>>>> bb58f3be
  });
});

contract("Reset chain state", async (accounts) => {});<|MERGE_RESOLUTION|>--- conflicted
+++ resolved
@@ -1,8 +1,4 @@
-<<<<<<< HEAD
-=======
 const { time } = require('@nomicfoundation/hardhat-network-helpers');
-const deploymentHelper = require("../utils/deploymentHelpers.js");
->>>>>>> bb58f3be
 const testHelpers = require("../utils/testHelpers.js");
 const { createDeployAndFundFixture } = require("../utils/testFixtures.js");
 
@@ -49,7 +45,6 @@
     E,
   ] = accounts;
 
-<<<<<<< HEAD
   const loadDeployAndFundFixture = createDeployAndFundFixture(accounts.slice(0, 20), {
     afterConnect: async (contracts) => ({
       async getOpenTroveBoldAmount(totalDebt) {
@@ -77,78 +72,6 @@
         return th.getTroveStake(contracts, trove);
       },
     }),
-=======
-  const [bountyAddress, lpRewardsAddress, multisig] = accounts.slice(997, 1000);
-
-  let priceFeed;
-  let boldToken;
-  let sortedTroves;
-  let troveManager;
-  let activePool;
-  let stabilityPool;
-  let collSurplusPool;
-  let defaultPool;
-  let borrowerOperations;
-  let hintHelpers;
-
-  let contracts;
-
-  const getOpenTroveTotalDebt = async (boldAmount) =>
-    th.getOpenTroveTotalDebt(contracts, boldAmount);
-  const getOpenTroveBoldAmount = async (totalDebt) =>
-    th.getOpenTroveBoldAmount(contracts, totalDebt);
-  const getActualDebtFromComposite = async (compositeDebt) =>
-    th.getActualDebtFromComposite(compositeDebt, contracts);
-  const getNetBorrowingAmount = async (debtWithFee) =>
-    th.getNetBorrowingAmount(contracts, debtWithFee);
-  const openTrove = async (params) => th.openTrove(contracts, params);
-  const withdrawBold = async (params) => th.withdrawBold(contracts, params);
-
-  beforeEach(async () => {
-    contracts = await deploymentHelper.deployLiquityCore();
-    contracts.troveManager = await TroveManagerTester.new();
-    contracts.boldToken = await BoldToken.new(
-      contracts.troveManager.address,
-      contracts.stabilityPool.address,
-      contracts.borrowerOperations.address,
-      contracts.activePool.address
-    )
-
-    priceFeed = contracts.priceFeedTestnet;
-    boldToken = contracts.boldToken;
-    sortedTroves = contracts.sortedTroves;
-    troveManager = contracts.troveManager;
-    activePool = contracts.activePool;
-    stabilityPool = contracts.stabilityPool;
-    defaultPool = contracts.defaultPool;
-    collSurplusPool = contracts.collSurplusPool;
-    borrowerOperations = contracts.borrowerOperations;
-    hintHelpers = contracts.hintHelpers;
-
-    await deploymentHelper.connectCoreContracts(contracts);
-    await fundAccounts([
-      owner,
-      alice,
-      bob,
-      carol,
-      dennis,
-      erin,
-      flyn,
-      graham,
-      harriet,
-      ida,
-      defaulter_1,
-      defaulter_2,
-      defaulter_3,
-      defaulter_4,
-      whale,
-      A,
-      B,
-      C,
-      D,
-      E,
-    ], contracts.WETH);
->>>>>>> bb58f3be
   });
 
   it("liquidate(): closes a Trove that has ICR < MCR", async () => {
@@ -5249,16 +5172,11 @@
     assert.equal(C_Status, "0"); // non-existent
   });
 
-<<<<<<< HEAD
-  it("hasPendingRewards(): Returns false it trove is not active", async () => {
+  it("hasRedistributionGains(): Returns false it trove is not active", async () => {
     const { contracts } = await loadDeployAndFundFixture();
     const { troveManager } = contracts;
 
-    assert.isFalse(await troveManager.hasPendingRewards(th.addressToTroveId(alice)));
-=======
-  it("hasRedistributionGains(): Returns false it trove is not active", async () => {
     assert.isFalse(await troveManager.hasRedistributionGains(th.addressToTroveId(alice)));
->>>>>>> bb58f3be
   });
 });
 
