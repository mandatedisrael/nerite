--- conflicted
+++ resolved
@@ -43,46 +43,40 @@
 
 contract('ActivePool', async accounts => {
 
-<<<<<<< HEAD
+  let activePool, mockBorrowerOperations, mockTroveManager, WETH
+
   const [owner, alice] = accounts;
 
   const deployFixture = async () => {
     const WETH = await ERC20.new("WETH", "WETH");
     const activePool = await ActivePool.new(WETH.address)
     const mockBorrowerOperations = await NonPayableSwitch.new()
+    const mockTroveManager = await NonPayableSwitch.new()
     const { address: dumbContractAddress } = await NonPayableSwitch.new()
-    await activePool.setAddresses(mockBorrowerOperations.address, dumbContractAddress, dumbContractAddress, dumbContractAddress, dumbContractAddress, dumbContractAddress)
-
-    return { activePool, mockBorrowerOperations, WETH }
+    await activePool.setAddresses(mockBorrowerOperations.address, mockTroveManager.address, dumbContractAddress, dumbContractAddress, dumbContractAddress, dumbContractAddress)
+
+    return { activePool, mockBorrowerOperations, mockTroveManager, WETH }
   }
-=======
-  let activePool, mockBorrowerOperations, mockTroveManager, WETH
-
-  const [owner, alice] = accounts;
+
   beforeEach(async () => {
-    WETH = await ERC20.new("WETH", "WETH");
-    activePool = await ActivePool.new(WETH.address)
-    mockBorrowerOperations = await NonPayableSwitch.new()
-    mockTroveManager = await NonPayableSwitch.new()
-    const dumbContractAddress = (await NonPayableSwitch.new()).address
-    await activePool.setAddresses(mockBorrowerOperations.address, mockTroveManager.address, dumbContractAddress, dumbContractAddress, dumbContractAddress, dumbContractAddress)
-  })
->>>>>>> 548c2e13
+    const result = await loadFixture(deployFixture)
+    WETH = result.WETH
+    activePool = result.activePool
+    mockBorrowerOperations = result.mockBorrowerOperations
+    mockTroveManager = result.mockTroveManager
+  })
 
   it('getETHBalance(): gets the recorded ETH balance', async () => {
-    const { activePool } = await loadFixture(deployFixture)
     const recordedETHBalance = await activePool.getETHBalance()
     assert.equal(recordedETHBalance, 0)
   })
 
   it('getBoldDebt(): gets the recorded BOLD balance', async () => {
-    const { activePool } = await loadFixture(deployFixture)
     const recordedETHBalance = await activePool.getRecordedDebtSum()
     assert.equal(recordedETHBalance, 0)
   })
  
   it('increaseRecordedDebtSum(): increases the recorded BOLD balance by the correct amount', async () => {
-    const { activePool, mockBorrowerOperations } = await loadFixture(deployFixture)
     const recordedBold_balanceBefore = await activePool.getRecordedDebtSum()
     assert.equal(recordedBold_balanceBefore, 0)
 
@@ -94,12 +88,7 @@
     assert.equal(recordedBold_balanceAfter, 100)
   })
   // Decrease
-<<<<<<< HEAD
-  it('decreaseBoldDebt(): decreases the recorded BOLD balance by the correct amount', async () => {
-    const { activePool, mockBorrowerOperations } = await loadFixture(deployFixture)
-=======
   it('decreaseRecordedDebtSum(): decreases the recorded BOLD balance by the correct amount', async () => {
->>>>>>> 548c2e13
     // start the pool on 100 wei
     //await activePool.increaseBoldDebt(100, { from: mockBorrowerOperationsAddress })
     const increaseBoldDebtData = th.getTransactionData('increaseRecordedDebtSum(uint256)', ['0x64'])
@@ -119,7 +108,6 @@
 
   // send raw ether
   it('sendETH(): decreases the recorded ETH balance by the correct amount', async () => {
-    const { activePool, mockBorrowerOperations, WETH } = await loadFixture(deployFixture)
     // setup: give pool 2 ether
     const activePool_initialBalance = web3.utils.toBN(await WETH.balanceOf(activePool.address))
     assert.equal(activePool_initialBalance, 0)
@@ -159,6 +147,8 @@
 
 contract('DefaultPool', async accounts => {
  
+   let defaultPool, mockTroveManager, mockActivePool, WETH
+
   const [owner, alice] = accounts;
 
   const deployFixture = async () => {
@@ -172,20 +162,25 @@
     return { defaultPool, mockTroveManager, mockActivePool, WETH }
   }
 
+  beforeEach(async () => {
+    const result = await loadFixture(deployFixture)
+    WETH = result.WETH
+    defaultPool = result.defaultPool
+    mockTroveManager = result.mockTroveManager
+    mockActivePool = result.mockActivePool
+  })
+
   it('getETHBalance(): gets the recorded BOLD balance', async () => {
-    const { defaultPool } = await loadFixture(deployFixture)
     const recordedETHBalance = await defaultPool.getETHBalance()
     assert.equal(recordedETHBalance, 0)
   })
 
   it('getBoldDebt(): gets the recorded BOLD balance', async () => {
-    const { defaultPool } = await loadFixture(deployFixture)
     const recordedETHBalance = await defaultPool.getBoldDebt()
     assert.equal(recordedETHBalance, 0)
   })
  
   it('increaseBold(): increases the recorded BOLD balance by the correct amount', async () => {
-    const { defaultPool, mockTroveManager } = await loadFixture(deployFixture)
     const recordedBold_balanceBefore = await defaultPool.getBoldDebt()
     assert.equal(recordedBold_balanceBefore, 0)
 
@@ -199,7 +194,6 @@
   })
   
   it('decreaseBold(): decreases the recorded BOLD balance by the correct amount', async () => {
-    const { defaultPool, mockTroveManager } = await loadFixture(deployFixture)
     // start the pool on 100 wei
     //await defaultPool.increaseBoldDebt(100, { from: mockTroveManagerAddress })
     const increaseBoldDebtData = th.getTransactionData('increaseBoldDebt(uint256)', ['0x64'])
@@ -220,7 +214,6 @@
 
   // send raw ether
   it('sendETHToActivePool(): decreases the recorded ETH balance by the correct amount', async () => {
-    const { defaultPool, mockTroveManager, mockActivePool, WETH } = await loadFixture(deployFixture)
     // setup: give pool 2 ether
     const defaultPool_initialBalance = web3.utils.toBN(await WETH.balanceOf(defaultPool.address))
     assert.equal(defaultPool_initialBalance, 0)
