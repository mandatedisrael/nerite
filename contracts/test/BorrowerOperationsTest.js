--- conflicted
+++ resolved
@@ -4391,14 +4391,10 @@
     });
 
     it("openTrove(): increases Bold debt in ActivePool by the debt of the trove", async () => {
-<<<<<<< HEAD
       const { contracts, getTroveEntireDebt, openTrove } = await loadDeployAndFundFixture();
       const { activePool } = contracts;
 
-      const activePool_BoldDebt_Before = await activePool.getBoldDebt();
-=======
       const activePool_BoldDebt_Before = await activePool.getRecordedDebtSum();
->>>>>>> bb58f3be
       assert.equal(activePool_BoldDebt_Before, 0);
 
       const { troveId: aliceTroveId } = await openTrove({
@@ -4877,14 +4873,10 @@
       });
 
       // +ve, 0
-<<<<<<< HEAD
-      it("collChange is positive, debtChange is 0", async () => {
+      it("collChange is positive, debtChange = 0", async () => {
         const { contracts, getOpenTroveBoldAmount } = await loadDeployAndFundFixture();
         const { borrowerOperations, priceFeed, sortedTroves, troveManager } = contracts;
 
-=======
-      it("collChange is positive, debtChange = 0", async () => {
->>>>>>> bb58f3be
         // --- SETUP --- Create a Liquity instance with an Active Pool and pending rewards (Default Pool)
         const bobColl = toBN(dec(1000, "ether"));
         const whaleColl = toBN(dec(10000, "ether"));
@@ -4942,14 +4934,10 @@
       });
 
       // -ve, 0
-<<<<<<< HEAD
-      it("collChange is negative, debtChange is 0", async () => {
+      it("collChange is negative, debtChange = 0", async () => {
         const { contracts, getOpenTroveBoldAmount } = await loadDeployAndFundFixture();
         const { borrowerOperations, priceFeed, sortedTroves, troveManager } = contracts;
 
-=======
-      it("collChange is negative, debtChange = 0", async () => {
->>>>>>> bb58f3be
         // --- SETUP --- Create a Liquity instance with an Active Pool and pending rewards (Default Pool)
         const bobColl = toBN(dec(1000, "ether"));
         const whaleColl = toBN(dec(10000, "ether"));
