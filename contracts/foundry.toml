[profile.default]
src = "src"
out = "out"
libs = ["lib"]
evm_version = 'shanghai'
<<<<<<< HEAD
fs_permissions = [{access = "read", path   = "./utils/assets/"}]

=======
ignored_error_codes = [5574] # contract-size
>>>>>>> 207151df

[invariant]
call_override = false
fail_on_revert = true
runs = 500
depth = 50
failure_persist_dir = "/dev/null" # XXX circumvent this half-baked Foundry feature
shrink_run_limit = 0 # XXX shrinking is super broken, results in completely wrong repro sequence

[profile.ci.invariant]
shrink_run_limit = 0 # takes too damn long to shrink, don't waste Github minutes

[profile.default.rpc_endpoints]
mainnet = "${MAINNET_RPC_URL}"

# See more config options https://github.com/foundry-rs/foundry/blob/master/crates/config/README.md#all-options<|MERGE_RESOLUTION|>--- conflicted
+++ resolved
@@ -3,12 +3,8 @@
 out = "out"
 libs = ["lib"]
 evm_version = 'shanghai'
-<<<<<<< HEAD
+ignored_error_codes = [5574] # contract-size
 fs_permissions = [{access = "read", path   = "./utils/assets/"}]
-
-=======
-ignored_error_codes = [5574] # contract-size
->>>>>>> 207151df
 
 [invariant]
 call_override = false
