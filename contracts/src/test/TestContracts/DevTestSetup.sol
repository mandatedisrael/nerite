// SPDX-License-Identifier: GPL-3.0
pragma solidity 0.8.18;

import "./BaseTest.sol";
import "../../deployment.sol";

contract DevTestSetup is BaseTest {
    IERC20 WETH;

    uint256 BOLD_GAS_COMP;
    uint256 MIN_NET_DEBT;

    function giveAndApproveETH(address _account, uint256 _amount) public {
        return giveAndApproveCollateral(WETH, _account, _amount, address(borrowerOperations));
    }

    function giveAndApproveCollateral(
        IERC20 _token,
        address _account,
        uint256 _amount,
        address _borrowerOperationsAddress
    ) public {
        // Give some Collateral to test accounts
        deal(address(_token), _account, _amount);

        // Check accounts are funded
        assertEq(_token.balanceOf(_account), _amount);

        // Approve ETH to BorrowerOperations
        vm.startPrank(_account);
        _token.approve(_borrowerOperationsAddress, _amount);
        vm.stopPrank();

        // Check approvals
        assertEq(_token.allowance(_account, _borrowerOperationsAddress), _amount);
    }

    function setUp() public virtual {
        // Start tests at a non-zero timestamp
        vm.warp(block.timestamp + 600);

        accounts = new Accounts();
        createAccounts();

        (A, B, C, D, E, F, G) = (
            accountsList[0],
            accountsList[1],
            accountsList[2],
            accountsList[3],
            accountsList[4],
            accountsList[5],
            accountsList[6]
        );

        LiquityContracts memory contracts;
        (contracts, collateralRegistry, boldToken) = _deployAndConnectContracts();
        WETH = contracts.WETH;
        activePool = contracts.activePool;
        borrowerOperations = contracts.borrowerOperations;
        collSurplusPool = contracts.collSurplusPool;
        defaultPool = contracts.defaultPool;
        gasPool = contracts.gasPool;
        priceFeed = contracts.priceFeed;
        sortedTroves = contracts.sortedTroves;
        stabilityPool = contracts.stabilityPool;
        troveManager = contracts.troveManager;
        mockInterestRouter = contracts.interestRouter;

        // Give some ETH to test accounts, and approve it to BorrowerOperations
        uint256 initialETHAmount = 1000_000e18;
        for (uint256 i = 0; i < 6; i++) {
            // A to F
            giveAndApproveETH(accountsList[i], initialETHAmount);
        }

        BOLD_GAS_COMP = troveManager.BOLD_GAS_COMPENSATION();
        MIN_NET_DEBT = troveManager.MIN_NET_DEBT();
    }

    function _setupForWithdrawETHGainToTrove() internal returns (uint256, uint256, uint256) {
        uint256 troveDebtRequest_A = 2000e18;
        uint256 troveDebtRequest_B = 3000e18;
        uint256 troveDebtRequest_C = 4500e18;
        uint256 interestRate = 5e16; // 5%

        uint256 price = 2000e18;
        priceFeed.setPrice(price);

        uint256 ATroveId = openTroveNoHints100pct(A, 5 ether, troveDebtRequest_A, interestRate);
        uint256 BTroveId = openTroveNoHints100pct(B, 5 ether, troveDebtRequest_B, interestRate);
        uint256 CTroveId = openTroveNoHints100pct(C, 5 ether, troveDebtRequest_C, interestRate);

        // A and B deposit to SP
        makeSPDepositAndClaim(A, troveDebtRequest_A);
        makeSPDepositAndClaim(B, troveDebtRequest_B);

        // Price drops, C becomes liquidateable
        price = 1025e18;
        priceFeed.setPrice(price);

        assertFalse(troveManager.checkBelowCriticalThreshold(price));
        assertLt(troveManager.getCurrentICR(CTroveId, price), troveManager.MCR());

        // A liquidates C
        liquidate(A, CTroveId);

        // check A has an ETH gain
        assertGt(stabilityPool.getDepositorETHGain(A), 0);

        return (ATroveId, BTroveId, CTroveId);
    }

    function _setupForBatchLiquidateTrovesPureOffset() internal returns (uint256, uint256, uint256, uint256) {
        uint256 troveDebtRequest_A = 2000e18;
        uint256 troveDebtRequest_B = 3000e18;
        uint256 troveDebtRequest_C = 2250e18;
        uint256 troveDebtRequest_D = 2250e18;
        uint256 interestRate = 5e16; // 5%

        TroveIDs memory troveIDs;

        uint256 price = 2000e18;
        priceFeed.setPrice(price);

        troveIDs.A = openTroveNoHints100pct(A, 5 ether, troveDebtRequest_A, interestRate);
        troveIDs.B = openTroveNoHints100pct(B, 5 ether, troveDebtRequest_B, interestRate);
        troveIDs.C = openTroveNoHints100pct(C, 25e17, troveDebtRequest_C, interestRate);
        troveIDs.D = openTroveNoHints100pct(D, 25e17, troveDebtRequest_D, interestRate);

        // A and B deposit to SP
        makeSPDepositAndClaim(A, troveDebtRequest_A);
        makeSPDepositAndClaim(B, troveDebtRequest_B);

        // Price drops, C and D become liquidateable
        price = 1050e18;
        priceFeed.setPrice(price);

<<<<<<< HEAD
        assertFalse(troveManager.checkBelowCriticalThreshold(price));
        assertLt(troveManager.getCurrentICR(CTroveId, price), troveManager.MCR());
        assertLt(troveManager.getCurrentICR(DTroveId, price), troveManager.MCR());
=======
        assertFalse(troveManager.checkRecoveryMode(price));
        assertLt(troveManager.getCurrentICR(troveIDs.C, price), troveManager.MCR());
        assertLt(troveManager.getCurrentICR(troveIDs.D, price), troveManager.MCR());
>>>>>>> 963df880

        return (troveIDs.A, troveIDs.B, troveIDs.C, troveIDs.D);
    }

    function _setupForSPDepositAdjustments() internal returns (TroveIDs memory) {
        TroveIDs memory troveIDs;
        (troveIDs.A, troveIDs.B, troveIDs.C, troveIDs.D) =  _setupForBatchLiquidateTrovesPureOffset();

        // A liquidates C
        liquidate(A, troveIDs.C);

        // D sends BOLD to A and B so they have some to use in tests
        transferBold(D, A, boldToken.balanceOf(D) / 2);
        transferBold(D, B, boldToken.balanceOf(D));

        assertEq(troveManager.getTroveStatus(troveIDs.C), 3); // Status 3 - closed by liquidation
        return troveIDs;
    }

    function _setupForBatchLiquidateTrovesPureRedist() internal returns (uint256, uint256, uint256, uint256) {
        uint256 troveDebtRequest_A = 2000e18;
        uint256 troveDebtRequest_B = 3000e18;
        uint256 troveDebtRequest_C = 2250e18;
        uint256 troveDebtRequest_D = 2250e18;
        uint256 interestRate = 5e16; // 5%

        uint256 price = 2000e18;
        priceFeed.setPrice(price);

        uint256 ATroveId = openTroveNoHints100pct(A, 5 ether, troveDebtRequest_A, interestRate);
        uint256 BTroveId = openTroveNoHints100pct(B, 5 ether, troveDebtRequest_B, interestRate);
        uint256 CTroveId = openTroveNoHints100pct(C, 25e17, troveDebtRequest_C, interestRate);
        uint256 DTroveId = openTroveNoHints100pct(D, 25e17, troveDebtRequest_D, interestRate);

        // Price drops, C and D become liquidateable
        price = 1050e18;
        priceFeed.setPrice(price);

        assertFalse(troveManager.checkBelowCriticalThreshold(price));
        assertLt(troveManager.getCurrentICR(CTroveId, price), troveManager.MCR());
        assertLt(troveManager.getCurrentICR(DTroveId, price), troveManager.MCR());

        return (ATroveId, BTroveId, CTroveId, DTroveId);
    }

    function _setupForRedemption(TroveInterestRates memory _troveInterestRates)
        internal
        returns (uint256, uint256, TroveIDs memory)
    {
        TroveIDs memory troveIDs;

        priceFeed.setPrice(2000e18);

        // fast-forward to pass bootstrap phase
        vm.warp(block.timestamp + 14 days);

        uint256 coll = 20 ether;
        uint256 debtRequest = 20000e18;
        troveIDs.A = openTroveNoHints100pct(A, coll, debtRequest, _troveInterestRates.A);
        troveIDs.B = openTroveNoHints100pct(B, coll, debtRequest, _troveInterestRates.B);
        troveIDs.C = openTroveNoHints100pct(C, coll, debtRequest, _troveInterestRates.C);
        troveIDs.D = openTroveNoHints100pct(D, coll, debtRequest, _troveInterestRates.D);

        // A, B, C, D transfer all their Bold to E
        transferBold(A, E, boldToken.balanceOf(A));
        transferBold(B, E, boldToken.balanceOf(B));
        transferBold(C, E, boldToken.balanceOf(C));
        transferBold(D, E, boldToken.balanceOf(D));

        return (coll, debtRequest, troveIDs);
    }

    function _setupForRedemptionAscendingInterest() internal returns (uint256, uint256, TroveIDs memory) {
        TroveInterestRates memory troveInterestRates;
        troveInterestRates.A = 1e17; // 10%
        troveInterestRates.B = 2e17; // 20%
        troveInterestRates.C = 3e17; // 30%
        troveInterestRates.D = 4e17; // 40%

        return _setupForRedemption(troveInterestRates);
    }

    function _redeemAndCreateZombieTrovesAAndB(TroveIDs memory _troveIDs) internal {
        // Redeem enough to leave to leave A with 0 debt and B with debt < MIN_NET_DEBT
        uint256 redeemFromA = troveManager.getTroveEntireDebt(_troveIDs.A) - troveManager.BOLD_GAS_COMPENSATION();
        uint256 redeemFromB = troveManager.getTroveEntireDebt(_troveIDs.B) - troveManager.BOLD_GAS_COMPENSATION()
            - troveManager.MIN_NET_DEBT() / 2;
        uint256 redeemAmount = redeemFromA + redeemFromB;

        // Fully redeem A and leave B with debt < MIN_NET_DEBT
        redeem(E, redeemAmount);

        // Check A has net_debt == 0, and B has net_debt < min_net_debt
        assertEq(troveManager.getTroveEntireDebt(_troveIDs.A), BOLD_GAS_COMP);
        assertLt(troveManager.getTroveEntireDebt(_troveIDs.B) - BOLD_GAS_COMP, troveManager.MIN_NET_DEBT());

        // Check A and B tagged as Zombie troves
        assertEq(troveManager.getTroveStatus(_troveIDs.A), 5); // status 'unredeemable'
        assertEq(troveManager.getTroveStatus(_troveIDs.A), 5); // status 'unredeemable'
    }

    function _redeemAndCreateZombieTroveAAndHitB(TroveIDs memory _troveIDs) internal {
        // Redeem enough to leave to leave A with 0 debt and B with debt < MIN_NET_DEBT
        uint256 redeemFromA = troveManager.getTroveEntireDebt(_troveIDs.A) - troveManager.BOLD_GAS_COMPENSATION();
        // Leave B with net_debt > min_net_debt
        uint256 redeemFromB = troveManager.getTroveEntireDebt(_troveIDs.B) - troveManager.BOLD_GAS_COMPENSATION()
            - troveManager.MIN_NET_DEBT() - 37;

        uint256 redeemAmount = redeemFromA + redeemFromB;

        // Fully redeem A and leave B with debt > MIN_NET_DEBT
        redeem(E, redeemAmount);

        // Check A has net_debt == gas_comp, and B has net_debt > min_net_debt;
        assertEq(troveManager.getTroveEntireDebt(_troveIDs.A), BOLD_GAS_COMP);
        assertGt(troveManager.getTroveEntireDebt(_troveIDs.B), BOLD_GAS_COMP);

        // // Check A is zombie Trove but B is not
        assertEq(troveManager.getTroveStatus(_troveIDs.A), 5); // status 'unredeemable'
        assertEq(troveManager.getTroveStatus(_troveIDs.B), 1); // status 'active'
    }
}<|MERGE_RESOLUTION|>--- conflicted
+++ resolved
@@ -135,15 +135,9 @@
         price = 1050e18;
         priceFeed.setPrice(price);
 
-<<<<<<< HEAD
         assertFalse(troveManager.checkBelowCriticalThreshold(price));
-        assertLt(troveManager.getCurrentICR(CTroveId, price), troveManager.MCR());
-        assertLt(troveManager.getCurrentICR(DTroveId, price), troveManager.MCR());
-=======
-        assertFalse(troveManager.checkRecoveryMode(price));
         assertLt(troveManager.getCurrentICR(troveIDs.C, price), troveManager.MCR());
         assertLt(troveManager.getCurrentICR(troveIDs.D, price), troveManager.MCR());
->>>>>>> 963df880
 
         return (troveIDs.A, troveIDs.B, troveIDs.C, troveIDs.D);
     }
