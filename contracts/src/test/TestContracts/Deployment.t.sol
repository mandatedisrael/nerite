--- conflicted
+++ resolved
@@ -171,18 +171,6 @@
         uint256 osEthEthStalenessThreshold;
     }
 
-<<<<<<< HEAD
-    // TODO: replace this with the real LST contracts
-    struct MockCollaterals {
-        IWETH WETH;
-        IERC20Metadata RETH;
-        IERC20Metadata WSTETH;
-        IERC20Metadata ETHX;
-        IERC20Metadata OSETH;
-    }
-
-=======
->>>>>>> 207151df
     // See: https://solidity-by-example.org/app/create2/
     function getBytecode(bytes memory _creationCode, address _addressesRegistry) public pure returns (bytes memory) {
         return abi.encodePacked(_creationCode, abi.encode(_addressesRegistry));
@@ -275,12 +263,8 @@
         assert(address(boldToken) == vars.boldTokenAddress);
 
         contractsArray = new LiquityContractsDev[](vars.numCollaterals);
-<<<<<<< HEAD
+        zappersArray = new Zappers[](vars.numCollaterals);
         vars.collaterals = new IERC20Metadata[](vars.numCollaterals);
-=======
-        zappersArray = new Zappers[](vars.numCollaterals);
-        vars.collaterals = new IERC20[](vars.numCollaterals);
->>>>>>> 207151df
         vars.addressesRegistries = new IAddressesRegistry[](vars.numCollaterals);
         vars.troveManagers = new ITroveManager[](vars.numCollaterals);
 
@@ -335,147 +319,6 @@
 
         boldToken.setCollateralRegistry(address(collateralRegistry));
     }
-<<<<<<< HEAD
-    // Creates individual PriceFeed contracts based on oracle addresses.
-    // Still uses mock collaterals rather than real mainnet WETH and LST addresses.
-
-    function deployAndConnectContractsMainnet(DeploymentParamsMainnet memory _params)
-        public
-        returns (DeploymentResultMainnet memory result)
-    {
-        DeploymentVarsMainnet memory vars;
-        vars.numCollaterals = 5;
-        result.contractsArray = new LiquityContracts[](vars.numCollaterals);
-        vars.priceFeeds = new IPriceFeed[](vars.numCollaterals);
-        vars.collaterals = new IERC20Metadata[](vars.numCollaterals);
-        vars.addressesRegistries = new IAddressesRegistry[](vars.numCollaterals);
-        vars.troveManagers = new ITroveManager[](vars.numCollaterals);
-        address troveManagerAddress;
-
-        vars.priceFeeds[0] = new WETHPriceFeed(
-            address(this), _params.externalAddresses.ETHOracle, _params.oracleParams.ethUsdStalenessThreshold
-        );
-
-        // RETH
-        vars.priceFeeds[1] = new RETHPriceFeed(
-            address(this),
-            _params.externalAddresses.ETHOracle,
-            _params.externalAddresses.RETHOracle,
-            _params.externalAddresses.RETHToken,
-            _params.oracleParams.ethUsdStalenessThreshold,
-            _params.oracleParams.rEthEthStalenessThreshold
-        );
-
-        vars.priceFeeds[2] = new WSTETHPriceFeed(
-            address(this),
-            _params.externalAddresses.STETHOracle,
-            _params.oracleParams.stEthUsdStalenessThreshold,
-            _params.externalAddresses.WSTETHToken
-        );
-
-        vars.priceFeeds[3] = new ETHXPriceFeed(
-            address(this),
-            _params.externalAddresses.ETHOracle,
-            _params.externalAddresses.ETHXOracle,
-            _params.externalAddresses.StaderOracle,
-            _params.oracleParams.ethUsdStalenessThreshold,
-            _params.oracleParams.ethXEthStalenessThreshold
-        );
-
-        vars.priceFeeds[4] = new OSETHPriceFeed(
-            address(this),
-            _params.externalAddresses.ETHOracle,
-            _params.externalAddresses.OSETHOracle,
-            _params.externalAddresses.OsTokenVaultController,
-            _params.oracleParams.ethUsdStalenessThreshold,
-            _params.oracleParams.osEthEthStalenessThreshold
-        );
-
-        // Deploy Bold
-        vars.bytecode = abi.encodePacked(type(BoldToken).creationCode, abi.encode(address(this)));
-        vars.boldTokenAddress = getAddress(address(this), vars.bytecode, SALT);
-        result.boldToken = new BoldToken{salt: SALT}(address(this));
-        assert(address(result.boldToken) == vars.boldTokenAddress);
-
-        // TODO: replace mock collaterals with connections to the real tokens for later mainnet testing
-        result.mockCollaterals.WETH = new WETHTester(
-            100 ether, //     _tapAmount
-            1 days //         _tapPeriod
-        );
-        vars.collaterals[0] = result.mockCollaterals.WETH;
-        (vars.addressesRegistries[0], troveManagerAddress) =
-            _deployAddressesRegistryMainnet(_params.troveManagerParamsArray[0]);
-        vars.troveManagers[0] = ITroveManager(troveManagerAddress);
-
-        result.mockCollaterals.RETH = new ERC20Faucet(
-            "Mock rETH", // _name
-            "mockRETH", // _symbol
-            100 ether, //     _tapAmount
-            1 days //         _tapPeriod
-        );
-        vars.collaterals[1] = result.mockCollaterals.RETH;
-        (vars.addressesRegistries[1], troveManagerAddress) =
-            _deployAddressesRegistryMainnet(_params.troveManagerParamsArray[1]);
-        vars.troveManagers[1] = ITroveManager(troveManagerAddress);
-
-        result.mockCollaterals.WSTETH = new ERC20Faucet(
-            "Mock wstETH", // _name
-            "mockWSTETH", // _symbol
-            100 ether, //     _tapAmount
-            1 days //         _tapPeriod
-        );
-        vars.collaterals[2] = result.mockCollaterals.WSTETH;
-        (vars.addressesRegistries[2], troveManagerAddress) =
-            _deployAddressesRegistryMainnet(_params.troveManagerParamsArray[2]);
-        vars.troveManagers[2] = ITroveManager(troveManagerAddress);
-
-        result.mockCollaterals.ETHX = new ERC20Faucet(
-            "Mock ETHX", // _name
-            "mockETHX", // _symbol
-            100 ether, //     _tapAmount
-            1 days //         _tapPeriod
-        );
-        vars.collaterals[3] = result.mockCollaterals.ETHX;
-        (vars.addressesRegistries[3], troveManagerAddress) =
-            _deployAddressesRegistryMainnet(_params.troveManagerParamsArray[3]);
-        vars.troveManagers[3] = ITroveManager(troveManagerAddress);
-
-        result.mockCollaterals.OSETH = new ERC20Faucet(
-            "Mock OSETH", // _name
-            "mockOSETH", // _symbol
-            100 ether, //     _tapAmount
-            1 days //         _tapPeriod
-        );
-        vars.collaterals[4] = result.mockCollaterals.OSETH;
-        (vars.addressesRegistries[4], troveManagerAddress) =
-            _deployAddressesRegistryMainnet(_params.troveManagerParamsArray[4]);
-        vars.troveManagers[4] = ITroveManager(troveManagerAddress);
-
-        // Deploy registry and register the TMs
-        result.collateralRegistry = new CollateralRegistry(result.boldToken, vars.collaterals, vars.troveManagers);
-
-        result.hintHelpers = new HintHelpers(result.collateralRegistry);
-        result.multiTroveGetter = new MultiTroveGetter(result.collateralRegistry);
-
-        // Deploy each set of core contracts
-        for (vars.i = 0; vars.i < vars.numCollaterals; vars.i++) {
-            result.contractsArray[vars.i] = _deployAndConnectCollateralContractsMainnet(
-                vars.collaterals[vars.i],
-                vars.priceFeeds[vars.i],
-                result.boldToken,
-                result.collateralRegistry,
-                result.mockCollaterals.WETH,
-                vars.addressesRegistries[vars.i],
-                address(vars.troveManagers[vars.i]),
-                result.hintHelpers,
-                result.multiTroveGetter
-            );
-        }
-
-        result.boldToken.setCollateralRegistry(address(result.collateralRegistry));
-    }
-=======
->>>>>>> 207151df
 
     function _deployAddressesRegistryDev(TroveManagerParams memory _troveManagerParams)
         internal
