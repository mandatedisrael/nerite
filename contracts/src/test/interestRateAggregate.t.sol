pragma solidity 0.8.18;

import "./TestContracts/DevTestSetup.sol";

contract InterestRateAggregate is DevTestSetup {
    // ---  Pending aggregate interest calculator ---

    function testCalcPendingAggInterestReturns0For0TimePassedSinceLastUpdate() public {
        priceFeed.setPrice(2000e18);
        assertEq(activePool.lastAggUpdateTime(), 0);
        assertEq(activePool.calcPendingAggInterest(), 0);

        openTroveNoHints100pct(A, 2 ether, 2000e18, 0);
        assertEq(activePool.lastAggUpdateTime(), block.timestamp);
        assertEq(activePool.calcPendingAggInterest(), 0);

        openTroveNoHints100pct(B, 2 ether, 2000e18, 5e17);
        assertEq(activePool.lastAggUpdateTime(), block.timestamp);
        assertEq(activePool.calcPendingAggInterest(), 0);
    }

    // calcPendingAggInterest returns 0 with no recorded aggregate debt

    function testCalcPendingAggInterestReturns0When0AggRecordedDebt() public {
        priceFeed.setPrice(2000e18);
        assertEq(activePool.aggRecordedDebt(), 0);
        assertEq(activePool.aggWeightedDebtSum(), 0);
        assertEq(activePool.calcPendingAggInterest(), 0);

        vm.warp(block.timestamp + 1000);
        assertEq(activePool.aggRecordedDebt(), 0);
        assertEq(activePool.aggWeightedDebtSum(), 0);
        assertEq(activePool.calcPendingAggInterest(), 0);
    }

    // calcPendingAggInterest returns 0 when all troves have 0 interest rate
    function testCalcPendingAggInterestReturns0WhenAllTrovesHave0InterestRate() public {
        priceFeed.setPrice(2000e18);
        openTroveNoHints100pct(A, 2 ether, 2000e18, 0);
        openTroveNoHints100pct(B, 2 ether, 2000e18, 0);

        assertEq(activePool.calcPendingAggInterest(), 0);

        vm.warp(block.timestamp + 1000);

        assertEq(activePool.calcPendingAggInterest(), 0);

        openTroveNoHints100pct(C, 2 ether, 2000e18, 0);

        assertEq(activePool.calcPendingAggInterest(), 0);

        vm.warp(block.timestamp + 1000);

        assertEq(activePool.calcPendingAggInterest(), 0);
    }

    // TODO: create additional fuzz test
    function testCalcPendingAggInterestReturnsCorrectInterestForGivenPeriod() public {
        priceFeed.setPrice(2000e18);
        uint256 _duration = 1 days;

        uint256 troveDebtRequest = 2000e18;
        uint256 ATroveId = openTroveNoHints100pct(A, 2 ether, troveDebtRequest, 25e16); // 25% annual interest
        uint256 BTroveId = openTroveNoHints100pct(B, 2 ether, troveDebtRequest, 75e16); // 75% annual interest

        uint256 expectedTroveDebt = troveDebtRequest + troveManager.BOLD_GAS_COMPENSATION();
        assertEq(troveManager.getTroveDebt(ATroveId), expectedTroveDebt);
        assertEq(troveManager.getTroveDebt(BTroveId), expectedTroveDebt);

        vm.warp(block.timestamp + _duration);

        // Expect weighted average of 2 * troveDebt debt at 50% interest
        uint256 expectedPendingAggInterest = expectedTroveDebt * 2 * 5e17 * _duration / SECONDS_IN_1_YEAR / 1e18;

        assertEq(expectedPendingAggInterest, activePool.calcPendingAggInterest());
    }

    // --- calcTroveAccruedInterest

    // returns 0 for non-existent trove
    function testCalcTroveAccruedInterestReturns0When0AggRecordedDebt() public {
        priceFeed.setPrice(2000e18);

        assertEq(troveManager.calcTroveAccruedInterest(addressToTroveId(A)), 0);

        openTroveNoHints100pct(A, 2 ether, 2000e18, 25e16);
        uint256 BTroveId = openTroveNoHints100pct(B, 2 ether, 2000e18, 75e16);

        vm.warp(block.timestamp + 1 days);

        // A sends Bold to B so B can cover their interest and close their Trove
        transferBold(A, B, boldToken.balanceOf(A));

        closeTrove(B, BTroveId);

        assertEq(troveManager.calcTroveAccruedInterest(BTroveId), 0);
    }
    // returns 0 for 0 time passed

    function testCalcTroveAccruedInterestReturns0For0TimePassed() public {
        priceFeed.setPrice(2000e18);

        uint256 ATroveId = openTroveNoHints100pct(A, 2 ether, 2000e18, 25e16);
        assertEq(troveManager.calcTroveAccruedInterest(ATroveId), 0);

        vm.warp(block.timestamp + 1 days);

        uint256 BTroveId = openTroveNoHints100pct(B, 2 ether, 2000e18, 75e16);
        assertEq(troveManager.calcTroveAccruedInterest(BTroveId), 0);
    }

    function testCalcTroveAccruedInterestReturns0For0InterestRate() public {
        priceFeed.setPrice(2000e18);

        uint256 ATroveId = openTroveNoHints100pct(A, 2 ether, 2000e18, 0);

        assertEq(troveManager.calcTroveAccruedInterest(ATroveId), 0);

        vm.warp(block.timestamp + 1 days);

        assertEq(troveManager.calcTroveAccruedInterest(ATroveId), 0);
    }

    // TODO: create additional corresponding fuzz test
    function testCalcTroveAccruedInterestReturnsCorrectInterestForGivenPeriod() public {
        priceFeed.setPrice(2000e18);

        uint256 annualRate_A = 1e18;
        uint256 annualRate_B = 37e16;
        uint256 debtRequest_A = 2000e18;
        uint256 debtRequest_B = 2500e18;

        uint256 duration = 42 days;

        uint256 ATroveId = openTroveNoHints100pct(A, 2 ether, debtRequest_A, annualRate_A);
        uint256 debt_A = troveManager.getTroveDebt(ATroveId);
        assertGt(debt_A, 0);
        assertEq(troveManager.calcTroveAccruedInterest(ATroveId), 0);

        vm.warp(block.timestamp + duration);

        uint256 expectedInterest_A = annualRate_A * debt_A * duration / 1e18 / SECONDS_IN_1_YEAR;
        assertEq(troveManager.calcTroveAccruedInterest(ATroveId), expectedInterest_A);

        uint256 BTroveId = openTroveNoHints100pct(B, 2 ether, debtRequest_B, annualRate_B);
        uint256 debt_B = troveManager.getTroveDebt(BTroveId);
        assertGt(debt_B, 0);
        assertEq(troveManager.calcTroveAccruedInterest(BTroveId), 0);

        vm.warp(block.timestamp + duration);

        uint256 expectedInterest_B = annualRate_B * debt_B * duration / 1e18 / SECONDS_IN_1_YEAR;
        assertEq(troveManager.calcTroveAccruedInterest(BTroveId), expectedInterest_B);
    }

    // --- mintAggInterest ---

    function testMintAggInterestRevertsWhenNotCalledByBOorTM() public {
        // pass positive debt change
        uint256 debtChange = 37e18;
        vm.startPrank(A);
        vm.expectRevert();
        activePool.mintAggInterestAndAccountForTroveChange(debtChange, 0, 0, 0);
        vm.stopPrank();

        vm.startPrank(address(borrowerOperations));
        activePool.mintAggInterestAndAccountForTroveChange(debtChange, 0, 0, 0);
        vm.stopPrank();

        vm.startPrank(address(troveManager));
        activePool.mintAggInterestAndAccountForTroveChange(debtChange, 0, 0, 0);
        vm.stopPrank();

        // pass negative debt change
        vm.startPrank(A);
        vm.expectRevert();
        activePool.mintAggInterestAndAccountForTroveChange(0, debtChange, 0, 0);
        vm.stopPrank();

        vm.startPrank(address(borrowerOperations));
        activePool.mintAggInterestAndAccountForTroveChange(0, debtChange, 0, 0);
        vm.stopPrank();

        vm.startPrank(address(troveManager));
        activePool.mintAggInterestAndAccountForTroveChange(0, debtChange, 0, 0);
        vm.stopPrank();

        // pass 0 debt change
        vm.startPrank(A);
        vm.expectRevert();
        activePool.mintAggInterestAndAccountForTroveChange(0, 0, 0, 0);
        vm.stopPrank();

        vm.startPrank(address(borrowerOperations));
        activePool.mintAggInterestAndAccountForTroveChange(0, 0, 0, 0);
        vm.stopPrank();

        vm.startPrank(address(troveManager));
        activePool.mintAggInterestAndAccountForTroveChange(0, 0, 0, 0);
        vm.stopPrank();
    }

    // --- openTrove impact on aggregates ---

    // openTrove increases recorded aggregate debt by correct amount
    function testOpenTroveIncreasesRecordedAggDebtByAggPendingInterestPlusTroveDebt() public {
        priceFeed.setPrice(2000e18);
        assertEq(activePool.aggRecordedDebt(), 0);

        uint256 troveDebtRequest = 2000e18;
        openTroveNoHints100pct(A, 2 ether, troveDebtRequest, 25e16); // 25% annual interest

        // Check aggregate recorded debt increased to non-zero
        uint256 aggREcordedDebt_1 = activePool.aggRecordedDebt();
        assertGt(aggREcordedDebt_1, 0);

        // fast-forward time
        vm.warp(block.timestamp + 1 days);

        // check there's pending interest
        uint256 pendingInterest = activePool.calcPendingAggInterest();
        assertGt(pendingInterest, 0);

        uint256 expectedTroveDebt_B = troveDebtRequest + troveManager.BOLD_GAS_COMPENSATION();
        uint256 BTroveId = openTroveNoHints100pct(B, 2 ether, troveDebtRequest, 25e16);
        assertEq(troveManager.getTroveDebt(BTroveId), expectedTroveDebt_B);

        // check that opening Trove B increased the agg. recorded debt by the pending agg. interest plus Trove B's debt
        assertEq(activePool.aggRecordedDebt(), aggREcordedDebt_1 + pendingInterest + expectedTroveDebt_B);
    }

    function testOpenTroveReducesPendingAggInterestTo0() public {
        priceFeed.setPrice(2000e18);

        uint256 troveDebtRequest = 2000e18;
        openTroveNoHints100pct(A, 2 ether, troveDebtRequest, 25e16); // 25% annual interest

        // fast-forward time
        vm.warp(block.timestamp + 1 days);

        // check there's pending agg. interest
        assertGt(activePool.calcPendingAggInterest(), 0);

        openTroveNoHints100pct(B, 2 ether, troveDebtRequest, 25e16);

        // Check pending agg. interest reduced to 0
        assertEq(activePool.calcPendingAggInterest(), 0);
    }

    function testOpenTroveUpdatesTheLastAggUpdateTime() public {
        priceFeed.setPrice(2000e18);
        assertEq(activePool.lastAggUpdateTime(), 0);

        vm.warp(block.timestamp + 1 days);
        openTroveNoHints100pct(A, 2 ether, 2000e18, 25e16); // 25% annual interest

        assertEq(activePool.lastAggUpdateTime(), block.timestamp);

        vm.warp(block.timestamp + 1 days);

        openTroveNoHints100pct(B, 2 ether, 2000e18, 25e16); // 25% annual interest

        assertEq(activePool.lastAggUpdateTime(), block.timestamp);
    }

    function testOpenTroveMintsInterestToInterestRouter() public {
        priceFeed.setPrice(2000e18);
        assertEq(boldToken.balanceOf(address(mockInterestRouter)), 0);

        // Open initial Trove so that aggregate interest begins accruing
        openTroveNoHints100pct(A, 5 ether, 3000e18, 25e16);

        vm.warp(block.timestamp + 1 days);

        uint256 pendingAggInterest_1 = activePool.calcPendingAggInterest();
        assertGt(pendingAggInterest_1, 0);

        // Open 2nd trove
        openTroveNoHints100pct(B, 2 ether, 2000e18, 25e16);

        // Check I-router Bold bal has increased as expected from 2nd trove opening
        uint256 boldBalRouter_1 = boldToken.balanceOf(address(mockInterestRouter));
        assertEq(boldBalRouter_1, pendingAggInterest_1);

        vm.warp(block.timestamp + 1 days);

        uint256 pendingAggInterest_2 = activePool.calcPendingAggInterest();

        // Open 3rd trove
        openTroveNoHints100pct(C, 2 ether, 2000e18, 25e16);

        // Check I-router Bold bal has increased as expected from 3rd trove opening
        uint256 boldBalRouter_2 = boldToken.balanceOf(address(mockInterestRouter));
        assertEq(boldBalRouter_2, pendingAggInterest_1 + pendingAggInterest_2);
    }

    function testOpenTroveIncreasesWeightedSumByCorrectWeightedDebt() public {
        priceFeed.setPrice(2000e18);
        uint256 troveDebtRequest_A = 2000e18;
        uint256 annualInterest_A = 25e16;
        uint256 troveDebtRequest_B = 2000e18;
        uint256 annualInterest_B = 25e16;

        assertEq(activePool.aggWeightedDebtSum(), 0);

        // A opens trove
        uint256 ATroveId = openTroveNoHints100pct(A, 5 ether, troveDebtRequest_A, annualInterest_A);
        uint256 troveDebt_A = troveManager.getTroveDebt(ATroveId);
        assertGt(troveDebt_A, 0);

        // // Trove's debt should be weighted by its annual interest rate
        uint256 expectedWeightedDebt_A = troveDebt_A * annualInterest_A;

        assertEq(activePool.aggWeightedDebtSum(), expectedWeightedDebt_A);

        vm.warp(block.timestamp + 1000);

        // B opens Trove
        uint256 BTroveId = openTroveNoHints100pct(B, 5 ether, troveDebtRequest_B, annualInterest_B);
        uint256 troveDebt_B = troveManager.getTroveDebt(BTroveId);
        assertGt(troveDebt_B, 0);

        uint256 expectedWeightedDebt_B = troveDebt_B * annualInterest_B;

        assertEq(activePool.aggWeightedDebtSum(), expectedWeightedDebt_A + expectedWeightedDebt_B);
    }

    // --- SP deposits ---

    function testSPDepositReducesPendingAggInterestTo0() public {
        uint256 troveDebtRequest = 2000e18;
        uint256 sPdeposit = 100e18;
        // A opens Trove to obtain BOLD
        priceFeed.setPrice(2000e18);
        openTroveNoHints100pct(A, 2 ether, troveDebtRequest, 25e16);

        // fast-forward time
        vm.warp(block.timestamp + 1 days);

        // // check there's pending agg. interest
        assertGt(activePool.calcPendingAggInterest(), 0);

        // A deposits to SP
        makeSPDepositAndClaim(A, sPdeposit);

        // Check pending agg. interest reduced to 0
        assertEq(activePool.calcPendingAggInterest(), 0);
    }

    function testSPDepositIncreasesAggRecordedDebtByPendingAggInterest() public {
        uint256 troveDebtRequest = 2000e18;
        uint256 sPdeposit = 100e18;

        // A opens Trove to obtain BOLD
        priceFeed.setPrice(2000e18);
        openTroveNoHints100pct(A, 2 ether, troveDebtRequest, 25e16);

        // fast-forward time
        vm.warp(block.timestamp + 1 days);

        uint256 pendingInterest = activePool.calcPendingAggInterest();
        assertGt(pendingInterest, 0);

        uint256 aggRecordedDebt_1 = activePool.aggRecordedDebt();
        assertGt(aggRecordedDebt_1, 0);

        // A deposits to SP
        makeSPDepositAndClaim(A, sPdeposit);

        // Check pending agg. debt increased
        uint256 aggRecordedDebt_2 = activePool.aggRecordedDebt();
        assertEq(aggRecordedDebt_2, aggRecordedDebt_1 + pendingInterest);
    }

    function testSPDepositUpdatesLastAggUpdateTimeToNow() public {
        uint256 troveDebtRequest = 2000e18;
        uint256 sPdeposit = 100e18;

        // A opens Trove to obtain BOLD
        priceFeed.setPrice(2000e18);
        openTroveNoHints100pct(A, 2 ether, troveDebtRequest, 25e16);

        // fast-forward time
        vm.warp(block.timestamp + 1 days);

        assertGt(activePool.lastAggUpdateTime(), 0);
        assertLt(activePool.lastAggUpdateTime(), block.timestamp);

        // A deposits to SP
        makeSPDepositAndClaim(A, sPdeposit);

        // Check last agg update time increased to now
        assertEq(activePool.lastAggUpdateTime(), block.timestamp);
    }

    function testSPDepositMintsInterestToInterestRouter() public {
        uint256 troveDebtRequest = 2000e18;
        uint256 sPdeposit = 100e18;

        // A opens Trove to obtain BOLD
        priceFeed.setPrice(2000e18);
        openTroveNoHints100pct(A, 2 ether, troveDebtRequest, 25e16);

        // fast-forward time
        vm.warp(block.timestamp + 1 days);

        // Get I-router balance
        uint256 boldBalRouter_1 = boldToken.balanceOf(address(mockInterestRouter));
        assertEq(boldBalRouter_1, 0);

        uint256 pendingAggInterest = activePool.calcPendingAggInterest();
        assertGt(pendingAggInterest, 0);

        // Make SP deposit
        makeSPDepositAndClaim(A, sPdeposit);

        // Check I-router Bold bal has increased as expected from SP deposit
        uint256 boldBalRouter_2 = boldToken.balanceOf(address(mockInterestRouter));
        assertEq(boldBalRouter_2, pendingAggInterest);
    }

    //  Does not change the debt weighted sum
    function testSPDepositDoesNotChangeAggWeightedDebtSum() public {
        uint256 troveDebtRequest = 2000e18;
        uint256 sPdeposit = 100e18;

        // A opens Trove to obtain BOLD
        priceFeed.setPrice(2000e18);
        openTroveNoHints100pct(A, 2 ether, troveDebtRequest, 25e16);

        // fast-forward time
        vm.warp(block.timestamp + 1 days);

        // Get weighted sum before
        uint256 weightedDebtSum_1 = activePool.aggWeightedDebtSum();
        assertGt(weightedDebtSum_1, 0);

        // Make SP deposit
        makeSPDepositAndClaim(A, sPdeposit);

        // Get weighted sum after, check no change
        uint256 weightedDebtSum_2 = activePool.aggWeightedDebtSum();
        assertEq(weightedDebtSum_2, weightedDebtSum_1);
    }

<<<<<<< HEAD
    function testSPDepositDoesNotChangeRecordedDebtSum() public {
        uint256 troveDebtRequest = 2000e18;
        uint256 sPdeposit = 100e18;

        // A opens Trove to obtain BOLD
        priceFeed.setPrice(2000e18);
        openTroveNoHints100pctMaxFee(A, 2 ether, troveDebtRequest, 25e16);

        // fast-forward time
        vm.warp(block.timestamp + 1 days);

        // Get recorded sum before
        uint256 recordedDebt_1 = activePool.getRecordedDebtSum();
        assertGt(recordedDebt_1, 0);

        // Make SP deposit
        makeSPDepositAndClaim(A, sPdeposit);

        // Get recorded sum after, check no change
        assertEq(activePool.getRecordedDebtSum(), recordedDebt_1);
    }

=======
>>>>>>> 9deb05a5
    // --- SP Withdrawals ---

    function testSPWithdrawalReducesPendingAggInterestTo0() public {
        uint256 troveDebtRequest = 2000e18;
        uint256 sPdeposit = 100e18;
        // A opens Trove to obtain BOLD  and makes SP deposit
        priceFeed.setPrice(2000e18);
<<<<<<< HEAD
        openTroveNoHints100pctMaxFee(A, 2 ether, troveDebtRequest, 25e16);
        makeSPDepositAndClaim(A, sPdeposit);
=======
        openTroveNoHints100pct(A, 2 ether, troveDebtRequest, 25e16);
        makeSPDeposit(A, sPdeposit);
>>>>>>> 9deb05a5

        // fast-forward time
        vm.warp(block.timestamp + 1 days);

        // check there's pending agg. interest
        assertGt(activePool.calcPendingAggInterest(), 0);

        // A withdraws deposit
        makeSPWithdrawalAndClaim(A, sPdeposit);

        // Check pending agg. interest reduced to 0
        assertEq(activePool.calcPendingAggInterest(), 0);
    }

    function testSPWithdrawalIncreasesAggRecordedDebtByPendingAggInterest() public {
        uint256 troveDebtRequest = 2000e18;
        uint256 sPdeposit = 100e18;
        // A opens Trove to obtain BOLD  and makes SP deposit
        priceFeed.setPrice(2000e18);
<<<<<<< HEAD
        openTroveNoHints100pctMaxFee(A, 2 ether, troveDebtRequest, 25e16);
        makeSPDepositAndClaim(A, sPdeposit);
=======
        openTroveNoHints100pct(A, 2 ether, troveDebtRequest, 25e16);
        makeSPDeposit(A, sPdeposit);
>>>>>>> 9deb05a5

        // fast-forward time
        vm.warp(block.timestamp + 1 days);

        uint256 pendingInterest = activePool.calcPendingAggInterest();
        assertGt(pendingInterest, 0);

        uint256 aggRecordedDebt_1 = activePool.aggRecordedDebt();
        assertGt(aggRecordedDebt_1, 0);

        // A withdraws deposit
        makeSPWithdrawalAndClaim(A, sPdeposit);

        // Check pending agg. debt increased
        uint256 aggRecordedDebt_2 = activePool.aggRecordedDebt();
        assertEq(aggRecordedDebt_2, aggRecordedDebt_1 + pendingInterest);
    }

    function testSPWithdrawalUpdatesLastAggUpdateTimeToNow() public {
        uint256 troveDebtRequest = 2000e18;
        uint256 sPdeposit = 100e18;
        // A opens Trove to obtain BOLD  and makes SP deposit
        priceFeed.setPrice(2000e18);
<<<<<<< HEAD
        openTroveNoHints100pctMaxFee(A, 2 ether, troveDebtRequest, 25e16);
        makeSPDepositAndClaim(A, sPdeposit);
=======
        openTroveNoHints100pct(A, 2 ether, troveDebtRequest, 25e16);
        makeSPDeposit(A, sPdeposit);
>>>>>>> 9deb05a5

        // fast-forward time
        vm.warp(block.timestamp + 1 days);

        assertGt(activePool.lastAggUpdateTime(), 0);
        assertLt(activePool.lastAggUpdateTime(), block.timestamp);

        // A withdraws from SP
        makeSPWithdrawalAndClaim(A, sPdeposit);

        // Check last agg update time increased to now
        assertEq(activePool.lastAggUpdateTime(), block.timestamp);
    }

    function testSPWithdrawalMintsInterestToInterestRouter() public {
        uint256 troveDebtRequest = 2000e18;
        uint256 sPdeposit = 100e18;
        // A opens Trove to obtain BOLD  and makes SP deposit
        priceFeed.setPrice(2000e18);
<<<<<<< HEAD
        openTroveNoHints100pctMaxFee(A, 2 ether, troveDebtRequest, 25e16);
        makeSPDepositAndClaim(A, sPdeposit);
=======
        openTroveNoHints100pct(A, 2 ether, troveDebtRequest, 25e16);
        makeSPDeposit(A, sPdeposit);
>>>>>>> 9deb05a5

        // fast-forward time
        vm.warp(block.timestamp + 1 days);

        // Get I-router balance
        uint256 boldBalRouter_1 = boldToken.balanceOf(address(mockInterestRouter));
        assertEq(boldBalRouter_1, 0);

        uint256 pendingAggInterest = activePool.calcPendingAggInterest();
        assertGt(pendingAggInterest, 0);

        // A withdraws from SP
        makeSPWithdrawalAndClaim(A, sPdeposit);

        // Check I-router Bold bal has increased as expected from 3rd trove opening
        uint256 boldBalRouter_2 = boldToken.balanceOf(address(mockInterestRouter));
        assertEq(boldBalRouter_2, pendingAggInterest);
    }

    function testSPWithdrawalDoesNotChangeAggWeightedDebtSum() public {
        uint256 troveDebtRequest = 2000e18;
        uint256 sPdeposit = 100e18;

        // A opens Trove to obtain BOLD
        priceFeed.setPrice(2000e18);
<<<<<<< HEAD
        openTroveNoHints100pctMaxFee(A, 2 ether, troveDebtRequest, 25e16);
        makeSPDepositAndClaim(A, sPdeposit);
=======
        openTroveNoHints100pct(A, 2 ether, troveDebtRequest, 25e16);
        makeSPDeposit(A, sPdeposit);
>>>>>>> 9deb05a5

        // fast-forward time
        vm.warp(block.timestamp + 1 days);

        // Get weighted sum before
        uint256 weightedDebtSum_1 = activePool.aggWeightedDebtSum();
        assertGt(weightedDebtSum_1, 0);

        uint256 pendingAggInterest = activePool.calcPendingAggInterest();
        assertGt(pendingAggInterest, 0);

        // Make SP deposit
        makeSPWithdrawalAndClaim(A, sPdeposit);

        // Get weighted sum after, check no change
        uint256 weightedDebtSum_2 = activePool.aggWeightedDebtSum();
        assertEq(weightedDebtSum_2, weightedDebtSum_1);
    }

<<<<<<< HEAD
    function testSPWithdrawalDoesNotChangeRecordedDebtSum() public {
        uint256 troveDebtRequest = 2000e18;
        uint256 sPdeposit = 100e18;

        // A opens Trove to obtain BOLD
        priceFeed.setPrice(2000e18);
        openTroveNoHints100pctMaxFee(A, 2 ether, troveDebtRequest, 25e16);
        makeSPDepositAndClaim(A, sPdeposit);

        // fast-forward time
        vm.warp(block.timestamp + 1 days);

        // Get recorded sum before
        uint256 recordedDebt_1 = activePool.getRecordedDebtSum();
        assertGt(recordedDebt_1, 0);

        // Make SP withdrawal
        makeSPWithdrawalAndClaim(A, sPdeposit);

        // Get weighted sum after, check no change
        assertEq(activePool.getRecordedDebtSum(), recordedDebt_1);
    }

=======
>>>>>>> 9deb05a5
    // --- closeTrove ---

    // Reduces pending agg interest to 0
    function testCloseTroveReducesPendingAggInterestTo0() public {
        uint256 troveDebtRequest = 2000e18;
        // A, B open Troves
        priceFeed.setPrice(2000e18);
        openTroveNoHints100pct(A, 2 ether, troveDebtRequest, 25e16);
        uint256 BTroveId = openTroveNoHints100pct(B, 5 ether, troveDebtRequest, 50e16);

        // A sends Bold to B so B can cover their interest and close their Trove
        transferBold(A, B, boldToken.balanceOf(A));

        // fast-forward time
        vm.warp(block.timestamp + 1 days);

        // check there's pending agg. interest
        assertGt(activePool.calcPendingAggInterest(), 0);

        // B closes Trove
        closeTrove(B, BTroveId);

        // // Check pending agg. interest reduced to 0
        assertEq(activePool.calcPendingAggInterest(), 0);
    }

    // Increases agg recorded debt by pending agg interest

    function testCloseTroveAddsPendingAggInterestAndSubtractsRecordedDebtPlusInterestFromAggRecordedDebt() public {
        uint256 troveDebtRequest = 2000e18;
        // A, B open Troves
        priceFeed.setPrice(2000e18);
        openTroveNoHints100pct(A, 2 ether, troveDebtRequest, 25e16);
        uint256 BTroveId = openTroveNoHints100pct(B, 5 ether, troveDebtRequest, 50e16);

        // A sends Bold to B so B can cover their interest and close their Trove
        transferBold(A, B, boldToken.balanceOf(A));

        // fast-forward time
        vm.warp(block.timestamp + 1 days);

        // Check the agg recorded debt is non-zero
        uint256 aggRecordedDebt_1 = activePool.aggRecordedDebt();
        assertGt(aggRecordedDebt_1, 0);

        // Check there's pending agg. interest
        uint256 pendingAggInterest = activePool.calcPendingAggInterest();
        assertGt(activePool.calcPendingAggInterest(), 0);

        // Check Trove's entire debt is larger than their recorded debt:
        (uint256 entireTroveDebt_B,,,,) = troveManager.getEntireDebtAndColl(BTroveId);
        assertGt(entireTroveDebt_B, troveManager.getTroveDebt(BTroveId));

        // B closes Trove
        closeTrove(B, BTroveId);

        // // Check agg. recorded debt increased by pending agg. interest less the closed Trove's entire debt
        assertEq(activePool.aggRecordedDebt(), aggRecordedDebt_1 + pendingAggInterest - entireTroveDebt_B);
    }

    // Updates last agg update time to now
    function testCloseTroveUpdatesLastAggUpdateTimeToNow() public {
        uint256 troveDebtRequest = 2000e18;
        // A, B open Troves
        priceFeed.setPrice(2000e18);
        openTroveNoHints100pct(A, 2 ether, troveDebtRequest, 25e16);
        uint256 BTroveId = openTroveNoHints100pct(B, 5 ether, troveDebtRequest, 50e16);

        // A sends Bold to B so B can cover their interest and close their Trove
        transferBold(A, B, boldToken.balanceOf(A));

        // fast-forward time
        vm.warp(block.timestamp + 1 days);

        assertGt(activePool.lastAggUpdateTime(), 0);
        assertLt(activePool.lastAggUpdateTime(), block.timestamp);

        // B closes Trove
        closeTrove(B, BTroveId);

        // Check last agg update time increased to now
        assertEq(activePool.lastAggUpdateTime(), block.timestamp);
    }

    // mints interest to interest router
    function testCloseTroveMintsInterestToInterestRouter() public {
        uint256 troveDebtRequest = 2000e18;
        // A, B open Troves
        priceFeed.setPrice(2000e18);
        openTroveNoHints100pct(A, 2 ether, troveDebtRequest, 25e16);
        uint256 BTroveId = openTroveNoHints100pct(B, 5 ether, troveDebtRequest, 50e16);

        // A sends Bold to B so B can cover their interest and close their Trove
        transferBold(A, B, boldToken.balanceOf(A));

        // fast-forward time
        vm.warp(block.timestamp + 1 days);

        // Get I-router balance
        uint256 boldBalRouter_1 = boldToken.balanceOf(address(mockInterestRouter));
        assertEq(boldBalRouter_1, 0);

        uint256 pendingAggInterest = activePool.calcPendingAggInterest();
        assertGt(pendingAggInterest, 0);

        // B closes Trove
        closeTrove(B, BTroveId);

        // Check I-router Bold bal has increased as expected from 3rd trove opening
        uint256 boldBalRouter_2 = boldToken.balanceOf(address(mockInterestRouter));
        assertEq(boldBalRouter_2, pendingAggInterest);
    }

    // Reduces agg. weighted sum by the Trove's recorded debt

    function testCloseTroveReducesAggWeightedDebtSumByTrovesWeightedRecordedDebt() public {
        uint256 troveDebtRequest = 2000e18;
        // A, B open Troves
        priceFeed.setPrice(2000e18);
        openTroveNoHints100pct(A, 2 ether, troveDebtRequest, 25e16);
        uint256 BTroveId = openTroveNoHints100pct(B, 5 ether, troveDebtRequest, 50e16);

        // A sends Bold to B so B can cover their interest and close their Trove
        transferBold(A, B, boldToken.balanceOf(A));

        // fast-forward time
        vm.warp(block.timestamp + 1 days);

        uint256 recordedTroveDebt_B = troveManager.getTroveDebt(BTroveId);
        uint256 annualInterestRate_B = troveManager.getTroveAnnualInterestRate(BTroveId);
        assertGt(recordedTroveDebt_B, 0);
        assertGt(annualInterestRate_B, 0);
        uint256 weightedTroveDebt = recordedTroveDebt_B * annualInterestRate_B;

        uint256 aggWeightedDebtSum_1 = activePool.aggWeightedDebtSum();
        assertGt(aggWeightedDebtSum_1, 0);

        // B closes Trove
        closeTrove(B, BTroveId);
        assertEq(activePool.aggWeightedDebtSum(), aggWeightedDebtSum_1 - weightedTroveDebt);
    }

    function testCloseTroveReducesBorrowerBoldBalByEntireTroveDebtLessGasComp() public {
        uint256 troveDebtRequest = 2000e18;
        // A, B opens Trove
        priceFeed.setPrice(2000e18);
        openTroveNoHints100pct(A, 2 ether, troveDebtRequest, 25e16);
        uint256 BTroveId = openTroveNoHints100pct(B, 5 ether, troveDebtRequest, 50e16);

        // A sends Bold to B so B can cover their interest and close their Trove
        transferBold(A, B, boldToken.balanceOf(A));
        uint256 bal_B = boldToken.balanceOf(B);

        // fast-forward time
        vm.warp(block.timestamp + 1 days);

        // Get the up-to-date entire debt
        (uint256 entireDebt_B,,,,) = troveManager.getEntireDebtAndColl(BTroveId);

        // B closes Trove
        closeTrove(B, BTroveId);

        // Check balance of B reduces by the Trove's entire debt less gas comp
        assertEq(boldToken.balanceOf(B), bal_B - (entireDebt_B - troveManager.BOLD_GAS_COMPENSATION()));
    }

    // --- adjustTroveInterestRate ---

    function testAdjustTroveInterestRateWithNoPendingDebtGainIncreasesAggRecordedDebtByPendingAggInterest() public {
        uint256 troveDebtRequest = 2000e18;
        // A opens Trove
        priceFeed.setPrice(2000e18);
        uint256 ATroveId = openTroveNoHints100pct(A, 2 ether, troveDebtRequest, 25e16);

        vm.warp(block.timestamp + 1 days);

        uint256 aggRecordedDebt_1 = activePool.aggRecordedDebt();
        assertGt(aggRecordedDebt_1, 0);
        uint256 pendingAggInterest = activePool.calcPendingAggInterest();
        assertGt(pendingAggInterest, 0);

        changeInterestRateNoHints(A, ATroveId, 75e16);

        assertEq(activePool.aggRecordedDebt(), aggRecordedDebt_1 + pendingAggInterest);
    }

    function testAdjustTroveInterestRateReducesPendingAggInterestTo0() public {
        uint256 troveDebtRequest = 2000e18;
        // A opens Trove
        priceFeed.setPrice(2000e18);
        uint256 ATroveId = openTroveNoHints100pct(A, 2 ether, troveDebtRequest, 25e16);

        vm.warp(block.timestamp + 1 days);

        assertGt(activePool.calcPendingAggInterest(), 0);

        changeInterestRateNoHints(A, ATroveId, 75e16);

        assertEq(activePool.calcPendingAggInterest(), 0);
    }

    // Update last agg. update time to now
    function testAdjustTroveInterestRateUpdatesLastAggUpdateTimeToNow() public {
        uint256 troveDebtRequest = 2000e18;
        // A opens Trove
        priceFeed.setPrice(2000e18);
        uint256 ATroveId = openTroveNoHints100pct(A, 2 ether, troveDebtRequest, 25e16);

        // fast-forward time
        vm.warp(block.timestamp + 1 days);

        assertGt(activePool.lastAggUpdateTime(), 0);
        assertLt(activePool.lastAggUpdateTime(), block.timestamp);

        // A changes interest rate
        changeInterestRateNoHints(A, ATroveId, 75e16);

        // Check last agg update time increased to now
        assertEq(activePool.lastAggUpdateTime(), block.timestamp);
    }

    // mints interest to router
    function testAdjustTroveInterestRateMintsAggInterestToRouter() public {
        uint256 troveDebtRequest = 2000e18;
        // A opens Trove
        priceFeed.setPrice(2000e18);
        uint256 ATroveId = openTroveNoHints100pct(A, 2 ether, troveDebtRequest, 25e16);

        // fast-forward time
        vm.warp(block.timestamp + 1 days);

        // Get I-router balance
        uint256 boldBalRouter_1 = boldToken.balanceOf(address(mockInterestRouter));
        assertEq(boldBalRouter_1, 0);

        uint256 pendingAggInterest = activePool.calcPendingAggInterest();
        assertGt(pendingAggInterest, 0);

        // A changes interest rate
        changeInterestRateNoHints(A, ATroveId, 75e16);

        // Check I-router Bold bal has increased as expected
        uint256 boldBalRouter_2 = boldToken.balanceOf(address(mockInterestRouter));
        assertEq(boldBalRouter_2, pendingAggInterest);
    }

    // updates weighted debt sum: removes old and adds new
    function testAdjustTroveInterestRateAdjustsWeightedDebtSumCorrectly() public {
        uint256 troveDebtRequest = 2000e18;

        // A opens Trove
        priceFeed.setPrice(2000e18);
        uint256 ATroveId = openTroveNoHints100pct(A, 2 ether, troveDebtRequest, 25e16);

        uint256 oldRecordedWeightedDebt = troveManager.getTroveWeightedRecordedDebt(ATroveId);
        // fast-forward time
        vm.warp(block.timestamp + 1 days);

        uint256 aggWeightedDebtSum_1 = activePool.aggWeightedDebtSum();
        assertGt(aggWeightedDebtSum_1, 0);

        (uint256 entireTroveDebt,,,,) = troveManager.getEntireDebtAndColl(ATroveId);

        uint256 newAnnualInterestRate = 75e16;
        uint256 expectedNewRecordedWeightedDebt = entireTroveDebt * newAnnualInterestRate;

        // A changes interest rate
        changeInterestRateNoHints(A, ATroveId, newAnnualInterestRate);

        // Expect weighted sum decreases by the old and increases by the new individual weighted Trove debt.
        assertEq(
            activePool.aggWeightedDebtSum(),
            aggWeightedDebtSum_1 - oldRecordedWeightedDebt + expectedNewRecordedWeightedDebt
        );
    }

    // --- withdrawBold tests ---

    function testWithdrawBoldWithNoRedistGainsIncreasesAggRecordedDebtByPendingAggInterestPlusBorrowerDebtChange()
        public
    {
        uint256 troveDebtRequest = 2000e18;
        uint256 debtIncrease = 500e18;

        // A opens Trove
        priceFeed.setPrice(2000e18);
        uint256 ATroveId = openTroveNoHints100pct(A, 3 ether, troveDebtRequest, 25e16);

        // fast-forward time
        vm.warp(block.timestamp + 1 days);

        uint256 aggRecordedDebt_1 = activePool.aggRecordedDebt();
        assertGt(aggRecordedDebt_1, 0);
        uint256 pendingAggInterest = activePool.calcPendingAggInterest();
        assertGt(pendingAggInterest, 0);

        // A draws more debt
        withdrawBold100pct(A, ATroveId, debtIncrease);

        assertEq(activePool.aggRecordedDebt(), aggRecordedDebt_1 + pendingAggInterest + debtIncrease);
    }

    function testWithdrawBoldReducesPendingAggInterestTo0() public {
        uint256 troveDebtRequest = 2000e18;
        uint256 debtIncrease = 500e18;

        // A opens Trove
        priceFeed.setPrice(2000e18);
        uint256 ATroveId = openTroveNoHints100pct(A, 3 ether, troveDebtRequest, 25e16);

        vm.warp(block.timestamp + 1 days);

        assertGt(activePool.calcPendingAggInterest(), 0);

        // A draws more debt
        withdrawBold100pct(A, ATroveId, debtIncrease);

        assertEq(activePool.calcPendingAggInterest(), 0);
    }

    function testWithdrawBoldMintsAggInterestToRouter() public {
        uint256 troveDebtRequest = 2000e18;
        uint256 debtIncrease = 500e18;

        // A opens Trove
        priceFeed.setPrice(2000e18);
        uint256 ATroveId = openTroveNoHints100pct(A, 3 ether, troveDebtRequest, 25e16);

        vm.warp(block.timestamp + 1 days);

        // Check I-router balance is 0
        assertEq(boldToken.balanceOf(address(mockInterestRouter)), 0);

        uint256 aggInterest = activePool.calcPendingAggInterest();
        assertGt(aggInterest, 0);

        // A draws more debt
        withdrawBold100pct(A, ATroveId, debtIncrease);

        assertEq(boldToken.balanceOf(address(mockInterestRouter)), aggInterest);
    }

    // Updates last agg update time to now
    function testWithdrawBoldUpdatesLastAggUpdateTimeToNow() public {
        uint256 troveDebtRequest = 2000e18;
        uint256 debtIncrease = 500e18;

        // A opens Trove
        priceFeed.setPrice(2000e18);
        uint256 ATroveId = openTroveNoHints100pct(A, 3 ether, troveDebtRequest, 25e16);

        // fast-forward time
        vm.warp(block.timestamp + 1 days);

        assertGt(activePool.lastAggUpdateTime(), 0);
        assertLt(activePool.lastAggUpdateTime(), block.timestamp);

        // A draws more debt
        withdrawBold100pct(A, ATroveId, debtIncrease);

        // Check last agg update time increased to now
        assertEq(activePool.lastAggUpdateTime(), block.timestamp);
    }

    function testWithdrawBoldAdjustsWeightedDebtSumCorrectly() public {
        uint256 troveDebtRequest = 2000e18;
        uint256 debtIncrease = 500e18;
        uint256 interestRate = 25e16;

        // A opens Trove
        priceFeed.setPrice(2000e18);
        uint256 ATroveId = openTroveNoHints100pct(A, 3 ether, troveDebtRequest, interestRate);

        uint256 oldRecordedWeightedDebt = troveManager.getTroveWeightedRecordedDebt(ATroveId);

        // fast-forward time
        vm.warp(block.timestamp + 1 days);

        uint256 aggWeightedDebtSum_1 = activePool.aggWeightedDebtSum();
        assertGt(aggWeightedDebtSum_1, 0);

        // A draws more debt
        withdrawBold100pct(A, ATroveId, debtIncrease);

        (uint256 entireTroveDebt,,,,) = troveManager.getEntireDebtAndColl(ATroveId);
        uint256 expectedNewRecordedWeightedDebt = entireTroveDebt * interestRate;

        // Expect weighted sum decreases by the old and increases by the new individual weighted Trove debt.
        assertEq(
            activePool.aggWeightedDebtSum(),
            aggWeightedDebtSum_1 - oldRecordedWeightedDebt + expectedNewRecordedWeightedDebt
        );
    }

    // --- repayBold tests ---

    function testRepayBoldWithNoRedistGainsIncreasesAggRecordedDebtByPendingAggInterestMinusBorrowerDebtChange()
        public
    {
        uint256 troveDebtRequest = 3000e18;
        uint256 debtDecrease = 500e18;

        // A opens Trove
        priceFeed.setPrice(2000e18);
        uint256 ATroveId = openTroveNoHints100pct(A, 3 ether, troveDebtRequest, 25e16);

        // fast-forward time
        vm.warp(block.timestamp + 1 days);

        uint256 aggRecordedDebt_1 = activePool.aggRecordedDebt();
        assertGt(aggRecordedDebt_1, 0);
        uint256 pendingAggInterest = activePool.calcPendingAggInterest();
        assertGt(pendingAggInterest, 0);

        // A repays bold
        repayBold(A, ATroveId, debtDecrease);

        assertEq(activePool.aggRecordedDebt(), aggRecordedDebt_1 + pendingAggInterest - debtDecrease);
    }

    function testRepayBoldReducesPendingAggInterestTo0() public {
        uint256 troveDebtRequest = 3000e18;
        uint256 debtDecrease = 500e18;

        // A opens Trove
        priceFeed.setPrice(2000e18);
        uint256 ATroveId = openTroveNoHints100pct(A, 3 ether, troveDebtRequest, 25e16);

        vm.warp(block.timestamp + 1 days);

        assertGt(activePool.calcPendingAggInterest(), 0);

        // A repays debt
        repayBold(A, ATroveId, debtDecrease);

        assertEq(activePool.calcPendingAggInterest(), 0);
    }

    function testRepayBoldMintsAggInterestToRouter() public {
        uint256 troveDebtRequest = 3000e18;
        uint256 debtDecrease = 500e18;

        // A opens Trove
        priceFeed.setPrice(2000e18);
        uint256 ATroveId = openTroveNoHints100pct(A, 3 ether, troveDebtRequest, 25e16);

        vm.warp(block.timestamp + 1 days);

        // Check I-router balance is 0
        assertEq(boldToken.balanceOf(address(mockInterestRouter)), 0);

        uint256 pendingAggInterest = activePool.calcPendingAggInterest();
        assertGt(pendingAggInterest, 0);

        // A repays debt
        repayBold(A, ATroveId, debtDecrease);

        assertEq(boldToken.balanceOf(address(mockInterestRouter)), pendingAggInterest);
    }

    function testRepayBoldUpdatesLastAggUpdateTimeToNow() public {
        uint256 troveDebtRequest = 3000e18;
        uint256 debtDecrease = 500e18;

        // A opens Trove
        priceFeed.setPrice(2000e18);
        uint256 ATroveId = openTroveNoHints100pct(A, 3 ether, troveDebtRequest, 25e16);

        // fast-forward time
        vm.warp(block.timestamp + 1 days);

        assertGt(activePool.lastAggUpdateTime(), 0);
        assertLt(activePool.lastAggUpdateTime(), block.timestamp);

        // A repays debt
        repayBold(A, ATroveId, debtDecrease);

        // Check last agg update time increased to now
        assertEq(activePool.lastAggUpdateTime(), block.timestamp);
    }

    function testRepayBoldAdjustsWeightedDebtSumCorrectly() public {
        uint256 troveDebtRequest = 3000e18;
        uint256 debtDecrease = 500e18;
        uint256 interestRate = 25e16;

        // A opens Trove
        priceFeed.setPrice(2000e18);
        uint256 ATroveId = openTroveNoHints100pct(A, 3 ether, troveDebtRequest, interestRate);

        uint256 oldRecordedWeightedDebt = troveManager.getTroveWeightedRecordedDebt(ATroveId);

        // fast-forward time
        vm.warp(block.timestamp + 1 days);

        uint256 aggWeightedDebtSum_1 = activePool.aggWeightedDebtSum();
        assertGt(aggWeightedDebtSum_1, 0);

        // A repays debt
        repayBold(A, ATroveId, debtDecrease);

        (uint256 entireTroveDebt,,,,) = troveManager.getEntireDebtAndColl(ATroveId);
        uint256 expectedNewRecordedWeightedDebt = entireTroveDebt * interestRate;

        // Expect weighted sum decreases by the old and increases by the new individual weighted Trove debt.
        assertEq(
            activePool.aggWeightedDebtSum(),
            aggWeightedDebtSum_1 - oldRecordedWeightedDebt + expectedNewRecordedWeightedDebt
        );
    }

    //  --- addColl tests ---

    function testAddCollWithNoRedistGainsIncreasesAggRecordedDebtByPendingAggInterest() public {
        uint256 troveDebtRequest = 3000e18;
        uint256 collIncrease = 1 ether;

        // A opens Trove
        priceFeed.setPrice(2000e18);
        uint256 ATroveId = openTroveNoHints100pct(A, 3 ether, troveDebtRequest, 25e16);

        // fast-forward time
        vm.warp(block.timestamp + 1 days);

        uint256 aggRecordedDebt_1 = activePool.aggRecordedDebt();
        assertGt(aggRecordedDebt_1, 0);
        uint256 pendingAggInterest = activePool.calcPendingAggInterest();
        assertGt(pendingAggInterest, 0);

        // A  adds coll
        addColl(A, ATroveId, collIncrease);

        assertEq(activePool.aggRecordedDebt(), aggRecordedDebt_1 + pendingAggInterest);
    }

    function testAddCollReducesPendingAggInterestTo0() public {
        uint256 troveDebtRequest = 3000e18;
        uint256 collIncrease = 1 ether;

        // A opens Trove
        priceFeed.setPrice(2000e18);
        uint256 ATroveId = openTroveNoHints100pct(A, 3 ether, troveDebtRequest, 25e16);

        vm.warp(block.timestamp + 1 days);

        assertGt(activePool.calcPendingAggInterest(), 0);

        // A adds coll
        addColl(A, ATroveId, collIncrease);

        assertEq(activePool.calcPendingAggInterest(), 0);
    }

    function testAddCollMintsAggInterestToRouter() public {
        uint256 troveDebtRequest = 3000e18;
        uint256 collIncrease = 1 ether;

        // A opens Trove
        priceFeed.setPrice(2000e18);
        uint256 ATroveId = openTroveNoHints100pct(A, 3 ether, troveDebtRequest, 25e16);

        vm.warp(block.timestamp + 1 days);

        // Check I-router balance is 0
        assertEq(boldToken.balanceOf(address(mockInterestRouter)), 0);

        uint256 aggInterest = activePool.calcPendingAggInterest();
        assertGt(aggInterest, 0);

        // A adds coll
        addColl(A, ATroveId, collIncrease);

        assertEq(boldToken.balanceOf(address(mockInterestRouter)), aggInterest);
    }

    function testAddCollUpdatesLastAggUpdateTimeToNow() public {
        uint256 troveDebtRequest = 3000e18;
        uint256 collIncrease = 1 ether;

        // A opens Trove
        priceFeed.setPrice(2000e18);
        uint256 ATroveId = openTroveNoHints100pct(A, 3 ether, troveDebtRequest, 25e16);

        // fast-forward time
        vm.warp(block.timestamp + 1 days);

        assertGt(activePool.lastAggUpdateTime(), 0);
        assertLt(activePool.lastAggUpdateTime(), block.timestamp);

        // A adds coll
        addColl(A, ATroveId, collIncrease);

        // Check last agg update time increased to now
        assertEq(activePool.lastAggUpdateTime(), block.timestamp);
    }

    function testAddCollAdjustsWeightedDebtSumCorrectly() public {
        uint256 troveDebtRequest = 3000e18;
        uint256 collIncrease = 1 ether;
        uint256 interestRate = 25e16;

        // A opens Trove
        priceFeed.setPrice(2000e18);
        uint256 ATroveId = openTroveNoHints100pct(A, 3 ether, troveDebtRequest, interestRate);

        uint256 oldRecordedWeightedDebt = troveManager.getTroveWeightedRecordedDebt(ATroveId);

        // fast-forward time
        vm.warp(block.timestamp + 1 days);

        uint256 aggWeightedDebtSum_1 = activePool.aggWeightedDebtSum();
        assertGt(aggWeightedDebtSum_1, 0);

        // A adds coll
        addColl(A, ATroveId, collIncrease);

        (uint256 entireTroveDebt,,,,) = troveManager.getEntireDebtAndColl(ATroveId);
        uint256 expectedNewRecordedWeightedDebt = entireTroveDebt * interestRate;

        // Weighted debt should have increased due to interest being applied
        assertGt(expectedNewRecordedWeightedDebt, oldRecordedWeightedDebt);

        // Expect weighted sum decreases by the old and increases by the new individual weighted Trove debt.
        assertEq(
            activePool.aggWeightedDebtSum(),
            aggWeightedDebtSum_1 - oldRecordedWeightedDebt + expectedNewRecordedWeightedDebt
        );
    }

    // --- withdrawColl ---

    function testWithdrawCollWithNoRedistGainsIncreasesAggRecordedDebtByPendingAggInterest() public {
        uint256 troveDebtRequest = 2000e18;
        uint256 collDecrease = 1 ether;

        // A opens Trove
        priceFeed.setPrice(2000e18);
        uint256 ATroveId = openTroveNoHints100pct(A, 3 ether, troveDebtRequest, 25e16);

        // fast-forward time
        vm.warp(block.timestamp + 1 days);

        uint256 aggRecordedDebt_1 = activePool.aggRecordedDebt();
        assertGt(aggRecordedDebt_1, 0);
        uint256 pendingAggInterest = activePool.calcPendingAggInterest();
        assertGt(pendingAggInterest, 0);

        // A  withdraws coll
        withdrawColl(A, ATroveId, collDecrease);

        assertEq(activePool.aggRecordedDebt(), aggRecordedDebt_1 + pendingAggInterest);
    }

    function testWithdrawCollReducesPendingAggInterestTo0() public {
        uint256 troveDebtRequest = 2000e18;
        uint256 collDecrease = 1 ether;

        // A opens Trove
        priceFeed.setPrice(2000e18);
        uint256 ATroveId = openTroveNoHints100pct(A, 3 ether, troveDebtRequest, 25e16);

        vm.warp(block.timestamp + 1 days);

        assertGt(activePool.calcPendingAggInterest(), 0);

        // A  withdraws coll
        withdrawColl(A, ATroveId, collDecrease);

        assertEq(activePool.calcPendingAggInterest(), 0);
    }

    function testWithdrawCollMintsAggInterestToRouter() public {
        uint256 troveDebtRequest = 2000e18;
        uint256 collDecrease = 1 ether;

        // A opens Trove
        priceFeed.setPrice(2000e18);
        uint256 ATroveId = openTroveNoHints100pct(A, 3 ether, troveDebtRequest, 25e16);

        vm.warp(block.timestamp + 1 days);

        // Check I-router balance is 0
        assertEq(boldToken.balanceOf(address(mockInterestRouter)), 0);

        uint256 aggInterest = activePool.calcPendingAggInterest();
        assertGt(aggInterest, 0);

        // A withdraws coll
        withdrawColl(A, ATroveId, collDecrease);

        assertEq(boldToken.balanceOf(address(mockInterestRouter)), aggInterest);
    }

    function testWithdrawCollUpdatesLastAggUpdateTimeToNow() public {
        uint256 troveDebtRequest = 2000e18;
        uint256 collDecrease = 1 ether;

        // A opens Trove
        priceFeed.setPrice(2000e18);
        uint256 ATroveId = openTroveNoHints100pct(A, 3 ether, troveDebtRequest, 25e16);

        // fast-forward time
        vm.warp(block.timestamp + 1 days);

        assertGt(activePool.lastAggUpdateTime(), 0);
        assertLt(activePool.lastAggUpdateTime(), block.timestamp);

        // A withdraw coll
        withdrawColl(A, ATroveId, collDecrease);

        // Check last agg update time increased to now
        assertEq(activePool.lastAggUpdateTime(), block.timestamp);
    }

    function testWithdrawCollAdjustsWeightedDebtSumCorrectly() public {
        uint256 troveDebtRequest = 2000e18;
        uint256 collDecrease = 1 ether;
        uint256 interestRate = 25e16;

        // A opens Trove
        priceFeed.setPrice(2000e18);
        uint256 ATroveId = openTroveNoHints100pct(A, 3 ether, troveDebtRequest, interestRate);

        uint256 oldRecordedWeightedDebt = troveManager.getTroveWeightedRecordedDebt(ATroveId);

        // fast-forward time
        vm.warp(block.timestamp + 1 days);

        uint256 aggWeightedDebtSum_1 = activePool.aggWeightedDebtSum();
        assertGt(aggWeightedDebtSum_1, 0);

        // A withdraw coll
        withdrawColl(A, ATroveId, collDecrease);

        (uint256 entireTroveDebt,,,,) = troveManager.getEntireDebtAndColl(ATroveId);
        uint256 expectedNewRecordedWeightedDebt = entireTroveDebt * interestRate;

        // Weighted debt should have increased due to interest being applied
        assertGt(expectedNewRecordedWeightedDebt, oldRecordedWeightedDebt);

        // Expect weighted sum decreases by the old and increases by the new individual weighted Trove debt.
        assertEq(
            activePool.aggWeightedDebtSum(),
            aggWeightedDebtSum_1 - oldRecordedWeightedDebt + expectedNewRecordedWeightedDebt
        );
    }

    // --- applyTroveInterestPermissionless ---

    function testApplyTroveInterestPermissionlessWithNoRedistGainsIncreasesAggRecordedDebtByPendingAggInterest()
        public
    {
        uint256 troveDebtRequest = 2000e18;

        // A opens Trove
        priceFeed.setPrice(2000e18);
        uint256 ATroveId = openTroveNoHints100pct(A, 3 ether, troveDebtRequest, 25e16);

        // fast-forward past such that trove is Stale
        vm.warp(block.timestamp + 90 days + 1);
        // Confirm Trove is stale
        assertTrue(troveManager.troveIsStale(ATroveId));

        uint256 aggRecordedDebt_1 = activePool.aggRecordedDebt();
        assertGt(aggRecordedDebt_1, 0);
        uint256 pendingAggInterest = activePool.calcPendingAggInterest();
        assertGt(pendingAggInterest, 0);

        // B applies A's pending interest
        applyTroveInterestPermissionless(B, ATroveId);

        assertEq(activePool.aggRecordedDebt(), aggRecordedDebt_1 + pendingAggInterest);
    }

    function testApplyTroveInterestPermissionlessReducesPendingAggInterestTo0() public {
        uint256 troveDebtRequest = 2000e18;

        // A opens Trove
        priceFeed.setPrice(2000e18);
        uint256 ATroveId = openTroveNoHints100pct(A, 3 ether, troveDebtRequest, 25e16);

        // fast-forward time such that trove is Stale
        vm.warp(block.timestamp + 90 days + 1);
        // Confirm Trove is stale
        assertTrue(troveManager.troveIsStale(ATroveId));

        assertGt(activePool.calcPendingAggInterest(), 0);

        // B applies A's pending interest
        applyTroveInterestPermissionless(B, ATroveId);

        assertEq(activePool.calcPendingAggInterest(), 0);
    }

    function testApplyTroveInterestPermissionlessMintsPendingAggInterestToRouter() public {
        uint256 troveDebtRequest = 2000e18;

        // A opens Trove
        priceFeed.setPrice(2000e18);
        uint256 ATroveId = openTroveNoHints100pct(A, 3 ether, troveDebtRequest, 25e16);

        // fast-forward time such that trove is Stale
        vm.warp(block.timestamp + 90 days + 1);
        // Confirm Trove is stale
        assertTrue(troveManager.troveIsStale(ATroveId));

        // Check I-router balance is 0
        assertEq(boldToken.balanceOf(address(mockInterestRouter)), 0);

        uint256 pendingAggInterest = activePool.calcPendingAggInterest();
        assertGt(pendingAggInterest, 0);

        // B applies A's pending interest
        applyTroveInterestPermissionless(B, ATroveId);

        // Check I-router Bold bal has increased by the pending agg interest
        assertEq(boldToken.balanceOf(address(mockInterestRouter)), pendingAggInterest);
    }

    function testApplyTroveInterestPermissionlessUpdatesLastAggUpdateTimeToNow() public {
        uint256 troveDebtRequest = 2000e18;

        // A opens Trove
        priceFeed.setPrice(2000e18);
        uint256 ATroveId = openTroveNoHints100pct(A, 3 ether, troveDebtRequest, 25e16);

        // fast-forward time such that trove is Stale
        vm.warp(block.timestamp + 90 days + 1);
        // Confirm Trove is stale
        assertTrue(troveManager.troveIsStale(ATroveId));

        assertGt(activePool.lastAggUpdateTime(), 0);
        assertLt(activePool.lastAggUpdateTime(), block.timestamp);

        // B applies A's pending interest
        applyTroveInterestPermissionless(B, ATroveId);

        // Check last agg update time increased to now
        assertEq(activePool.lastAggUpdateTime(), block.timestamp);
    }

    function testApplyTroveInterestPermissionlessAdjustsWeightedDebtSumCorrectly() public {
        uint256 troveDebtRequest = 2000e18;
        uint256 interestRate = 25e16;

        // A opens Trove
        priceFeed.setPrice(2000e18);
        uint256 ATroveId = openTroveNoHints100pct(A, 3 ether, troveDebtRequest, interestRate);

        uint256 oldRecordedWeightedDebt = troveManager.getTroveWeightedRecordedDebt(ATroveId);

        // fast-forward time such that trove is Stale
        vm.warp(block.timestamp + 90 days + 1);
        // Confirm Trove is stale
        assertTrue(troveManager.troveIsStale(ATroveId));

        uint256 aggWeightedDebtSum_1 = activePool.aggWeightedDebtSum();
        assertGt(aggWeightedDebtSum_1, 0);

        // B applies A's pending interest
        applyTroveInterestPermissionless(B, ATroveId);

        (uint256 entireTroveDebt,,,,) = troveManager.getEntireDebtAndColl(ATroveId);
        uint256 expectedNewRecordedWeightedDebt = entireTroveDebt * interestRate;

        // Weighted debt should have increased due to interest being applied
        assertGt(expectedNewRecordedWeightedDebt, oldRecordedWeightedDebt);

        // Expect weighted sum decreases by the old and increases by the new individual weighted Trove debt.
        assertEq(
            activePool.aggWeightedDebtSum(),
            aggWeightedDebtSum_1 - oldRecordedWeightedDebt + expectedNewRecordedWeightedDebt
        );
    }

    // --- getTotalSystemDebt tests ---

    function testGetEntireSystemDebtReturns0For0TrovesOpen() public {
        uint256 entireSystemDebt_1 = troveManager.getEntireSystemDebt();
        assertEq(entireSystemDebt_1, 0);

        vm.warp(block.timestamp + 1 days);

        uint256 entireSystemDebt_2 = troveManager.getEntireSystemDebt();
        assertEq(entireSystemDebt_2, 0);
    }

    function testGetEntireSystemDebtWithNoInterestAndNoRedistGainsReturnsSumOfTroveRecordedDebts() public {
        uint256 troveDebtRequest_A = 2000e18;
        uint256 troveDebtRequest_B = 3000e18;
        uint256 troveDebtRequest_C = 4000e18;
        uint256 interestRate = 5e17;

        priceFeed.setPrice(2000e18);

        uint256 ATroveId = openTroveNoHints100pct(A, 20 ether, troveDebtRequest_A, interestRate);
        uint256 BTroveId = openTroveNoHints100pct(B, 20 ether, troveDebtRequest_B, interestRate);
        uint256 CTroveId = openTroveNoHints100pct(C, 20 ether, troveDebtRequest_C, interestRate);

        uint256 recordedDebt_A = troveManager.getTroveDebt(ATroveId);
        uint256 recordedDebt_B = troveManager.getTroveDebt(BTroveId);
        uint256 recordedDebt_C = troveManager.getTroveDebt(CTroveId);
        assertGt(recordedDebt_A, 0);
        assertGt(recordedDebt_B, 0);
        assertGt(recordedDebt_C, 0);

        uint256 entireSystemDebt = troveManager.getEntireSystemDebt();

        assertEq(entireSystemDebt, recordedDebt_A + recordedDebt_B + recordedDebt_C);
    }

    function testGetEntireSystemDebtWithNoRedistGainsReturnsSumOfTroveRecordedDebtsPlusIndividualInterests() public {
        uint256 troveDebtRequest_A = 2000e18;
        uint256 troveDebtRequest_B = 3000e18;
        uint256 troveDebtRequest_C = 4000e18;
        uint256 interestRate = 5e17;

        priceFeed.setPrice(2000e18);

        uint256 ATroveId = openTroveNoHints100pct(A, 20 ether, troveDebtRequest_A, interestRate);
        uint256 BTroveId = openTroveNoHints100pct(B, 20 ether, troveDebtRequest_B, interestRate);
        uint256 CTroveId = openTroveNoHints100pct(C, 20 ether, troveDebtRequest_C, interestRate);

        // Fast-forward time, accrue interest
        vm.warp(block.timestamp + 1 days);

        uint256 recordedDebt_A = troveManager.getTroveDebt(ATroveId);
        uint256 recordedDebt_B = troveManager.getTroveDebt(BTroveId);
        uint256 recordedDebt_C = troveManager.getTroveDebt(CTroveId);
        assertGt(recordedDebt_A, 0);
        assertGt(recordedDebt_B, 0);
        assertGt(recordedDebt_C, 0);

        uint256 accruedInterest_A = troveManager.calcTroveAccruedInterest(ATroveId);
        uint256 accruedInterest_B = troveManager.calcTroveAccruedInterest(BTroveId);
        uint256 accruedInterest_C = troveManager.calcTroveAccruedInterest(CTroveId);
        assertGt(accruedInterest_A, 0);
        assertGt(accruedInterest_B, 0);
        assertGt(accruedInterest_C, 0);

        uint256 entireSystemDebt = troveManager.getEntireSystemDebt();

        uint256 sumIndividualTroveDebts =
            recordedDebt_A + accruedInterest_A + recordedDebt_B + accruedInterest_B + recordedDebt_C + accruedInterest_C;

        assertApproximatelyEqual(entireSystemDebt, sumIndividualTroveDebts, 10);
    }

    // TODO: more thorough invariant test

    // --- batchLiquidateTroves (Normal Mode, offset) ---

    function testBatchLiquidateTrovesPureOffsetChangesAggRecordedInterestCorrectly() public {
        (,, uint256 CTroveId, uint256 DTroveId) = _setupForBatchLiquidateTrovesPureOffset();

        // fast-forward time so interest accrues
        vm.warp(block.timestamp + 1 days);

        uint256 aggRecordedDebt_1 = activePool.aggRecordedDebt();
        assertGt(aggRecordedDebt_1, 0);
        uint256 pendingAggInterest = activePool.calcPendingAggInterest();
        assertGt(pendingAggInterest, 0);

        uint256 recordedDebt_C = troveManager.getTroveDebt(CTroveId);
        uint256 recordedDebt_D = troveManager.getTroveDebt(DTroveId);
        assertGt(recordedDebt_C, 0);
        assertGt(recordedDebt_D, 0);
        uint256 recordedDebtInLiq = recordedDebt_C + recordedDebt_D;

        uint256 accruedInterest_C = troveManager.calcTroveAccruedInterest(CTroveId);
        uint256 accruedInterest_D = troveManager.calcTroveAccruedInterest(DTroveId);
        assertGt(accruedInterest_C, 0);
        assertGt(accruedInterest_D, 0);
        uint256 accruedInterestInLiq = accruedInterest_C + accruedInterest_D;

        // A liquidates C and D
        uint256[] memory trovesToLiq = new uint256[](2);
        trovesToLiq[0] = CTroveId;
        trovesToLiq[1] = DTroveId;
        batchLiquidateTroves(A, trovesToLiq);

        // Check both Troves were closed by liquidation
        assertEq(troveManager.getTroveStatus(CTroveId), 3);
        assertEq(troveManager.getTroveStatus(DTroveId), 3);

        // // changes agg. recorded debt by: agg_accrued_interest - liq'd_troves_recorded_trove_debts - liq'd_troves_accrued_interest
        assertEq(
            activePool.aggRecordedDebt(),
            aggRecordedDebt_1 + pendingAggInterest - recordedDebtInLiq - accruedInterestInLiq
        );
    }

    function testBatchLiquidateTrovesPureOffsetReducesAggPendingInterestTo0() public {
        (,, uint256 CTroveId, uint256 DTroveId) = _setupForBatchLiquidateTrovesPureOffset();

        // fast-forward time so interest accrues
        vm.warp(block.timestamp + 1 days);

        assertGt(activePool.calcPendingAggInterest(), 0);

        // A liquidates C and D
        uint256[] memory trovesToLiq = new uint256[](2);
        trovesToLiq[0] = CTroveId;
        trovesToLiq[1] = DTroveId;
        batchLiquidateTroves(A, trovesToLiq);

        assertEq(activePool.calcPendingAggInterest(), 0);
    }

    // Mints interest to Router
    function testBatchLiquidateTrovesPureOffsetMintsAggInterestToRouter() public {
        (,, uint256 CTroveId, uint256 DTroveId) = _setupForBatchLiquidateTrovesPureOffset();

        // fast-forward time so interest accrues
        vm.warp(block.timestamp + 1 days);

        uint256 boldBalRouter_1 = boldToken.balanceOf(address(mockInterestRouter));
        assertEq(boldBalRouter_1, 0);

        uint256 pendingAggInterest = activePool.calcPendingAggInterest();
        assertGt(pendingAggInterest, 0);

        // A liquidates C and D
        uint256[] memory trovesToLiq = new uint256[](2);
        trovesToLiq[0] = CTroveId;
        trovesToLiq[1] = DTroveId;
        batchLiquidateTroves(A, trovesToLiq);

        // Check I-router Bold bal has increased as expected from liquidation
        uint256 boldBalRouter_2 = boldToken.balanceOf(address(mockInterestRouter));
        assertEq(boldBalRouter_2, pendingAggInterest);
    }

    function testBatchLiquidateTrovesPureOffsetUpdatesLastAggInterestUpdateTimeToNow() public {
        (,, uint256 CTroveId, uint256 DTroveId) = _setupForBatchLiquidateTrovesPureOffset();

        // fast-forward time so interest accrues
        vm.warp(block.timestamp + 1 days);

        assertGt(activePool.lastAggUpdateTime(), 0);
        assertLt(activePool.lastAggUpdateTime(), block.timestamp);

        // A liquidates C and D
        uint256[] memory trovesToLiq = new uint256[](2);
        trovesToLiq[0] = CTroveId;
        trovesToLiq[1] = DTroveId;
        batchLiquidateTroves(A, trovesToLiq);

        // Check last agg update time increased to now
        assertEq(activePool.lastAggUpdateTime(), block.timestamp);
    }

    // Removes liq'd troves' weighted recorded debts from the weighted recorded debt sum
    function testBatchLiquidateTrovesPureOffsetRemovesLiquidatedTrovesWeightedRecordedDebtsFromWeightedRecordedDebtSum()
        public
    {
        (,, uint256 CTroveId, uint256 DTroveId) = _setupForBatchLiquidateTrovesPureOffset();

        // fast-forward time so interest accrues
        vm.warp(block.timestamp + 1 days);

        uint256 recordedTroveDebt_C = troveManager.getTroveDebt(CTroveId);
        uint256 annualInterestRate_C = troveManager.getTroveAnnualInterestRate(CTroveId);
        assertGt(recordedTroveDebt_C, 0);
        assertGt(annualInterestRate_C, 0);
        uint256 weightedTroveDebt_C = recordedTroveDebt_C * annualInterestRate_C;

        uint256 recordedTroveDebt_D = troveManager.getTroveDebt(DTroveId);
        uint256 annualInterestRate_D = troveManager.getTroveAnnualInterestRate(DTroveId);
        assertGt(recordedTroveDebt_D, 0);
        assertGt(annualInterestRate_D, 0);
        uint256 weightedTroveDebt_D = recordedTroveDebt_D * annualInterestRate_D;

        uint256 aggWeightedDebtSum_1 = activePool.aggWeightedDebtSum();
        assertGt(aggWeightedDebtSum_1, 0);

        // A liquidates C and D
        uint256[] memory trovesToLiq = new uint256[](2);
        trovesToLiq[0] = CTroveId;
        trovesToLiq[1] = DTroveId;
        batchLiquidateTroves(A, trovesToLiq);

        // Check weighted recorded debt sum reduced by C and D's weighted recorded debt
        assertEq(activePool.aggWeightedDebtSum(), aggWeightedDebtSum_1 - (weightedTroveDebt_C + weightedTroveDebt_D));
    }

    // ---  // --- batchLiquidateTroves (Normal Mode, redistribution) ---

    function testBatchLiquidateTrovesPureRedistChangesAggRecordedInterestCorrectly() public {
        (uint256 ATroveId,, uint256 CTroveId, uint256 DTroveId) = _setupForBatchLiquidateTrovesPureRedist();

        // fast-forward time so interest accrues
        vm.warp(block.timestamp + 1 days);

        uint256 aggRecordedDebt_1 = activePool.aggRecordedDebt();
        assertGt(aggRecordedDebt_1, 0);
        uint256 pendingAggInterest = activePool.calcPendingAggInterest();
        assertGt(pendingAggInterest, 0);

        uint256 recordedDebt_C = troveManager.getTroveDebt(CTroveId);
        uint256 recordedDebt_D = troveManager.getTroveDebt(DTroveId);
        assertGt(recordedDebt_C, 0);
        assertGt(recordedDebt_D, 0);
        uint256 recordedDebtInLiq = recordedDebt_C + recordedDebt_D;

        uint256 accruedInterest_C = troveManager.calcTroveAccruedInterest(CTroveId);
        uint256 accruedInterest_D = troveManager.calcTroveAccruedInterest(DTroveId);
        assertGt(accruedInterest_C, 0);
        assertGt(accruedInterest_D, 0);
        uint256 accruedInterestInLiq = accruedInterest_C + accruedInterest_D;

        // A liquidates C and D
        uint256[] memory trovesToLiq = new uint256[](2);
        trovesToLiq[0] = CTroveId;
        trovesToLiq[1] = DTroveId;
        batchLiquidateTroves(A, trovesToLiq);
        // Check for redist. gains
        assertTrue(troveManager.hasRedistributionGains(ATroveId));

        // Check both Troves were closed by liquidation
        assertEq(troveManager.getTroveStatus(CTroveId), 3);
        assertEq(troveManager.getTroveStatus(DTroveId), 3);

        // // changes agg. recorded debt by: agg_accrued_interest - liq'd_troves_recorded_trove_debts - liq'd_troves_accrued_interest
        assertEq(
            activePool.aggRecordedDebt(),
            aggRecordedDebt_1 + pendingAggInterest - recordedDebtInLiq - accruedInterestInLiq
        );
    }

    function testBatchLiquidateTrovesPureRedistReducesAggPendingInterestTo0() public {
        (uint256 ATroveId,, uint256 CTroveId, uint256 DTroveId) = _setupForBatchLiquidateTrovesPureRedist();

        // fast-forward time so interest accrues
        vm.warp(block.timestamp + 1 days);

        assertGt(activePool.calcPendingAggInterest(), 0);

        // A liquidates C and D
        uint256[] memory trovesToLiq = new uint256[](2);
        trovesToLiq[0] = CTroveId;
        trovesToLiq[1] = DTroveId;
        batchLiquidateTroves(A, trovesToLiq);
        // Check for redist. gains
        assertTrue(troveManager.hasRedistributionGains(ATroveId));

        assertEq(activePool.calcPendingAggInterest(), 0);
    }

    // Mints interest to Router
    function testBatchLiquidateTrovesPureRedistMintsAggInterestToRouter() public {
        (uint256 ATroveId,, uint256 CTroveId, uint256 DTroveId) = _setupForBatchLiquidateTrovesPureRedist();

        // fast-forward time so interest accrues
        vm.warp(block.timestamp + 1 days);

        uint256 boldBalRouter_1 = boldToken.balanceOf(address(mockInterestRouter));
        assertEq(boldBalRouter_1, 0);

        uint256 pendingAggInterest = activePool.calcPendingAggInterest();
        assertGt(pendingAggInterest, 0);

        // A liquidates C and D
        uint256[] memory trovesToLiq = new uint256[](2);
        trovesToLiq[0] = CTroveId;
        trovesToLiq[1] = DTroveId;
        batchLiquidateTroves(A, trovesToLiq);
        // Check for redist. gains
        assertTrue(troveManager.hasRedistributionGains(ATroveId));

        // Check I-router Bold bal has increased as expected from liquidation
        uint256 boldBalRouter_2 = boldToken.balanceOf(address(mockInterestRouter));
        assertEq(boldBalRouter_2, pendingAggInterest);
    }

    function testBatchLiquidateTrovesPureRedistUpdatesLastAggInterestUpdateTimeToNow() public {
        (uint256 ATroveId,, uint256 CTroveId, uint256 DTroveId) = _setupForBatchLiquidateTrovesPureRedist();

        // fast-forward time so interest accrues
        vm.warp(block.timestamp + 1 days);

        assertGt(activePool.lastAggUpdateTime(), 0);
        assertLt(activePool.lastAggUpdateTime(), block.timestamp);

        // A liquidates C and D
        uint256[] memory trovesToLiq = new uint256[](2);
        trovesToLiq[0] = CTroveId;
        trovesToLiq[1] = DTroveId;
        batchLiquidateTroves(A, trovesToLiq);
        // Check for redist. gains
        assertTrue(troveManager.hasRedistributionGains(ATroveId));

        // Check last agg update time increased to now
        assertEq(activePool.lastAggUpdateTime(), block.timestamp);
    }

    // Removes liq'd troves' weighted recorded debts from the weighted recorded debt sum
    function testBatchLiquidateTrovesPureRedistRemovesLiquidatedTrovesWeightedRecordedDebtsFromWeightedRecordedDebtSum()
        public
    {
        (uint256 ATroveId,, uint256 CTroveId, uint256 DTroveId) = _setupForBatchLiquidateTrovesPureRedist();

        // fast-forward time so interest accrues
        vm.warp(block.timestamp + 1 days);

        uint256 recordedTroveDebt_C = troveManager.getTroveDebt(CTroveId);
        uint256 annualInterestRate_C = troveManager.getTroveAnnualInterestRate(CTroveId);
        assertGt(recordedTroveDebt_C, 0);
        assertGt(annualInterestRate_C, 0);
        uint256 weightedTroveDebt_C = recordedTroveDebt_C * annualInterestRate_C;

        uint256 recordedTroveDebt_D = troveManager.getTroveDebt(DTroveId);
        uint256 annualInterestRate_D = troveManager.getTroveAnnualInterestRate(DTroveId);
        assertGt(recordedTroveDebt_D, 0);
        assertGt(annualInterestRate_D, 0);
        uint256 weightedTroveDebt_D = recordedTroveDebt_D * annualInterestRate_D;

        uint256 aggWeightedDebtSum_1 = activePool.aggWeightedDebtSum();
        assertGt(aggWeightedDebtSum_1, 0);

        // A liquidates C and D
        uint256[] memory trovesToLiq = new uint256[](2);
        trovesToLiq[0] = CTroveId;
        trovesToLiq[1] = DTroveId;
        batchLiquidateTroves(A, trovesToLiq);
        // Check for redist. gains
        assertTrue(troveManager.hasRedistributionGains(ATroveId));

        // Check weighted recorded debt sum reduced by C and D's weighted recorded debt
        assertEq(activePool.aggWeightedDebtSum(), aggWeightedDebtSum_1 - (weightedTroveDebt_C + weightedTroveDebt_D));
    }

    function testBatchLiquidateTrovesPureRedistWithNoRedistGainAddsLiquidatedTrovesEntireDebtsToDefaultPoolDebtSum()
        public
    {
        (uint256 ATroveId,, uint256 CTroveId, uint256 DTroveId) = _setupForBatchLiquidateTrovesPureRedist();

        // fast-forward time so interest accrues
        vm.warp(block.timestamp + 1 days);

        uint256 recordedTroveDebt_C = troveManager.getTroveDebt(CTroveId);
        uint256 accruedInterest_C = troveManager.calcTroveAccruedInterest(CTroveId);
        assertGt(recordedTroveDebt_C, 0);
        assertGt(accruedInterest_C, 0);

        uint256 recordedTroveDebt_D = troveManager.getTroveDebt(DTroveId);
        uint256 accruedInterest_D = troveManager.calcTroveAccruedInterest(CTroveId);
        assertGt(recordedTroveDebt_D, 0);
        assertGt(accruedInterest_D, 0);

        uint256 debtInLiq = recordedTroveDebt_C + accruedInterest_C + recordedTroveDebt_D + accruedInterest_D;

        uint256 defaultPoolDebt = defaultPool.getBoldDebt();
        assertEq(defaultPoolDebt, 0);

        // A liquidates C and D
        uint256[] memory trovesToLiq = new uint256[](2);
        trovesToLiq[0] = CTroveId;
        trovesToLiq[1] = DTroveId;
        batchLiquidateTroves(A, trovesToLiq);
        // Check for redist. gains
        assertTrue(troveManager.hasRedistributionGains(ATroveId));

        // Check recorded debt sum reduced by C and D's entire debts
        assertEq(defaultPool.getBoldDebt(), debtInLiq);
    }

    // --- TCR tests ---

    function testGetTCRReturnsMaxUint256ForEmptySystem() public {
        uint256 price = priceFeed.fetchPrice();
        uint256 TCR = troveManager.getTCR(price);

        assertEq(TCR, MAX_UINT256);
    }

    function testGetTCRReturnsICRofTroveForSystemWithOneTrove() public {
        uint256 price = priceFeed.fetchPrice();
        uint256 troveDebtRequest = 2000e18;
        uint256 coll = 20 ether;
        uint256 interestRate = 25e16;

        uint256 ATroveId = openTroveNoHints100pct(A, coll, troveDebtRequest, interestRate);

        uint256 compositeDebt = troveDebtRequest + borrowerOperations.BOLD_GAS_COMPENSATION();
        uint256 expectedICR = coll * price / compositeDebt;
        assertEq(expectedICR, troveManager.getCurrentICR(ATroveId, price));

        assertEq(expectedICR, troveManager.getTCR(price));
    }

    function testGetTCRReturnsSizeWeightedRatioForSystemWithMultipleTroves() public {
        uint256 price = priceFeed.fetchPrice();
        uint256 troveDebtRequest_A = 2000e18;
        uint256 troveDebtRequest_B = 3000e18;
        uint256 troveDebtRequest_C = 5000e18;
        uint256 coll_A = 20 ether;
        uint256 coll_B = 30 ether;
        uint256 coll_C = 40 ether;
        uint256 interestRate = 25e16;

        openTroveNoHints100pct(A, coll_A, troveDebtRequest_A, interestRate);
        openTroveNoHints100pct(B, coll_B, troveDebtRequest_B, interestRate);
        openTroveNoHints100pct(C, coll_C, troveDebtRequest_C, interestRate);

        uint256 compositeDebt_A = troveDebtRequest_A + borrowerOperations.BOLD_GAS_COMPENSATION();
        uint256 compositeDebt_B = troveDebtRequest_B + borrowerOperations.BOLD_GAS_COMPENSATION();
        uint256 compositeDebt_C = troveDebtRequest_C + borrowerOperations.BOLD_GAS_COMPENSATION();

        uint256 sizeWeightedCR =
            (coll_A + coll_B + coll_C) * price / (compositeDebt_A + compositeDebt_B + compositeDebt_C);

        assertEq(sizeWeightedCR, troveManager.getTCR(price));
    }

    function testGetTCRIncorporatesTroveInterestForSystemWithSingleTrove() public {
        uint256 price = priceFeed.fetchPrice();
        uint256 troveDebtRequest = 2000e18;
        uint256 coll = 20 ether;
        uint256 interestRate = 25e16;

        uint256 ATroveId = openTroveNoHints100pct(A, coll, troveDebtRequest, interestRate);

        // Fast-forward time
        vm.warp(block.timestamp + 14 days);

        uint256 troveInterest = troveManager.calcTroveAccruedInterest(ATroveId);
        assertGt(troveInterest, 0);

        uint256 compositeDebt = troveDebtRequest + borrowerOperations.BOLD_GAS_COMPENSATION() + troveInterest;
        uint256 expectedICR = coll * price / compositeDebt;
        assertEq(expectedICR, troveManager.getCurrentICR(ATroveId, price));

        assertEq(expectedICR, troveManager.getTCR(price));
    }

    function testGetTCRIncorporatesAllTroveInterestForSystemWithMultipleTroves() public {
        // Use structs to bi-pass "stack-too-deep" error
        TroveDebtRequests memory troveDebtRequests;
        TroveCollAmounts memory troveCollAmounts;
        TroveInterestRates memory troveInterestRates;
        TroveAccruedInterests memory troveInterests;

        troveDebtRequests.A = 2000e18;
        troveDebtRequests.B = 4000e18;
        troveDebtRequests.C = 5000e18;
        troveCollAmounts.A = 20 ether;
        troveCollAmounts.B = 30 ether;
        troveCollAmounts.C = 40 ether;

        troveInterestRates.A = 25e16;
        troveInterestRates.B = 25e16;
        troveInterestRates.C = 25e16;

        uint256 ATroveId = openTroveNoHints100pct(A, troveCollAmounts.A, troveDebtRequests.A, troveInterestRates.A);
        // Fast-forward time
        vm.warp(block.timestamp + 14 days);
        uint256 BTroveId = openTroveNoHints100pct(B, troveCollAmounts.B, troveDebtRequests.B, troveInterestRates.B);
        // Fast-forward time
        vm.warp(block.timestamp + 14 days);
        uint256 CTroveId = openTroveNoHints100pct(C, troveCollAmounts.C, troveDebtRequests.C, troveInterestRates.C);
        // Fast-forward time
        vm.warp(block.timestamp + 14 days);

        troveInterests.A = troveManager.calcTroveAccruedInterest(ATroveId);
        assertGt(troveInterests.A, 0);
        troveInterests.B = troveManager.calcTroveAccruedInterest(BTroveId);
        assertGt(troveInterests.B, 0);
        troveInterests.C = troveManager.calcTroveAccruedInterest(CTroveId);
        assertGt(troveInterests.C, 0);

        /*
         * stack too deep
        uint256 compositeDebt_A = troveDebtRequests.A + borrowerOperations.BOLD_GAS_COMPENSATION() + troveInterest_A;
        uint256 compositeDebt_B = troveDebtRequests.B + borrowerOperations.BOLD_GAS_COMPENSATION() + troveInterest_B;
        uint256 compositeDebt_C = troveDebtRequests.C + borrowerOperations.BOLD_GAS_COMPENSATION() + troveInterest_C;

        uint256 expectedTCR = (troveCollAmounts.A + troveCollAmounts.B + troveCollAmounts.C) * price / (compositeDebt_A + compositeDebt_B + compositeDebt_C);
        */
        uint256 gasCompensation = borrowerOperations.BOLD_GAS_COMPENSATION();
        uint256 expectedTCR = (troveCollAmounts.A + troveCollAmounts.B + troveCollAmounts.C) * priceFeed.fetchPrice()
            / (
                troveDebtRequests.A + troveDebtRequests.B + troveDebtRequests.C + 3 * gasCompensation + troveInterests.A
                    + troveInterests.B + troveInterests.C
            );

        assertEq(expectedTCR, troveManager.getTCR(priceFeed.fetchPrice()));
    }

    // --- ICR tests ---

    // - 0 for non-existent Trove

    function testGetCurrentICRReturnsInfinityForNonExistentTrove() public {
        uint256 price = priceFeed.fetchPrice();
        uint256 ICR = troveManager.getCurrentICR(addressToTroveId(A), price);

        assertEq(ICR, MAX_UINT256);
    }

    function testGetCurrentICRReturnsCorrectValueForNoInterest() public {
        uint256 price = priceFeed.fetchPrice();
        uint256 troveDebtRequest = 2000e18;
        uint256 coll = 20 ether;
        uint256 interestRate = 25e16;

        uint256 ATroveId = openTroveNoHints100pct(A, coll, troveDebtRequest, interestRate);

        uint256 compositeDebt = troveDebtRequest + borrowerOperations.BOLD_GAS_COMPENSATION();
        uint256 expectedICR = coll * price / compositeDebt;
        assertEq(expectedICR, troveManager.getCurrentICR(ATroveId, price));
    }

    function testGetCurrentICRReturnsCorrectValueWithAccruedInterest() public {
        uint256 price = priceFeed.fetchPrice();
        uint256 troveDebtRequest = 2000e18;
        uint256 coll = 20 ether;
        uint256 interestRate = 25e16;

        uint256 ATroveId = openTroveNoHints100pct(A, coll, troveDebtRequest, interestRate);

        // Fast-forward time
        vm.warp(block.timestamp + 14 days);

        uint256 troveInterest = troveManager.calcTroveAccruedInterest(ATroveId);
        assertGt(troveInterest, 0);

        uint256 compositeDebt = troveDebtRequest + borrowerOperations.BOLD_GAS_COMPENSATION() + troveInterest;
        uint256 expectedICR = coll * price / compositeDebt;
        assertEq(expectedICR, troveManager.getCurrentICR(ATroveId, price));
    }

    //  --- redemption tests ---

    function testRedemptionWithNoRedistGainsChangesAggRecordedDebtCorrectly() public {
        (,, TroveIDs memory troveIDs) = _setupForRedemptionAscendingInterest();

        // Fast-forward to generate interest
        vm.warp(block.timestamp + 1 days);

        uint256 debt_A = troveManager.getTroveEntireDebt(troveIDs.A);

        uint256 aggRecordedDebt_1 = activePool.aggRecordedDebt();
        assertGt(aggRecordedDebt_1, 0);
        uint256 pendingAggInterest = activePool.calcPendingAggInterest();
        assertGt(pendingAggInterest, 0);

        // E redeems
        redeem(E, debt_A);

        assertEq(activePool.aggRecordedDebt(), aggRecordedDebt_1 + pendingAggInterest - debt_A);
    }

    function testRedemptionReducesPendingAggInterestTo0() public {
        (,, TroveIDs memory troveIDs) = _setupForRedemptionAscendingInterest();

        // Fast-forward to generate interest
        vm.warp(block.timestamp + 1 days);

        assertGt(activePool.calcPendingAggInterest(), 0);

        uint256 debt_A = troveManager.getTroveEntireDebt(troveIDs.A);

        // Fast-forward to generate interest
        vm.warp(block.timestamp + 14 days);

        // E redeems
        redeem(E, debt_A);

        assertEq(activePool.calcPendingAggInterest(), 0);
    }

    function testRedemptionMintsPendingAggInterestToRouter() public {
        (,, TroveIDs memory troveIDs) = _setupForRedemptionAscendingInterest();

        // Fast-forward to generate interest
        vm.warp(block.timestamp + 1 days);

        // Check I-router balance is 0
        assertEq(boldToken.balanceOf(address(mockInterestRouter)), 0);

        uint256 pendingAggInterest = activePool.calcPendingAggInterest();
        assertGt(pendingAggInterest, 0);

        uint256 debt_A = troveManager.getTroveEntireDebt(troveIDs.A);
        // E redeems
        redeem(E, debt_A);

        // Check I-router Bold bal has increased by the pending agg interest
        assertEq(boldToken.balanceOf(address(mockInterestRouter)), pendingAggInterest);
    }

    function testRedemptionUpdatesLastAggUpdateTimeToNow() public {
        (,, TroveIDs memory troveIDs) = _setupForRedemptionAscendingInterest();

        // Fast-forward to generate interest
        vm.warp(block.timestamp + 1 days);

        assertGt(activePool.lastAggUpdateTime(), 0);
        assertLt(activePool.lastAggUpdateTime(), block.timestamp);

        uint256 debt_A = troveManager.getTroveEntireDebt(troveIDs.A);
        // E redeems
        redeem(E, debt_A);

        // Check last agg update time increased to now
        assertEq(activePool.lastAggUpdateTime(), block.timestamp);
    }

    function testRedemptionWithNoRedistGainsChangesWeightedDebtSumCorrectly() public {
        (,, TroveIDs memory troveIDs) = _setupForRedemptionAscendingInterest();

        // Fast-forward to generate interest
        vm.warp(block.timestamp + 1 days);

        // Get weighted recorded active debt
        uint256 aggWeightedDebtSum_1 = activePool.aggWeightedDebtSum();

        // Get A and B's weighted debts before
        uint256 oldWeightedRecordedDebt_A = troveManager.getTroveWeightedRecordedDebt(troveIDs.A);
        uint256 oldWeightedRecordedDebt_B = troveManager.getTroveWeightedRecordedDebt(troveIDs.B);
        assertGt(oldWeightedRecordedDebt_A, 0);
        assertGt(oldWeightedRecordedDebt_B, 0);

        uint256 debt_A = troveManager.getTroveEntireDebt(troveIDs.A);
        uint256 debt_B = troveManager.getTroveEntireDebt(troveIDs.B);
        uint256 debt_C = troveManager.getTroveEntireDebt(troveIDs.C);
        // E redeems, hitting A fully and B partially
        redeem(E, debt_A + debt_B / 2);

        // Confirm C wasn't touched
        assertEq(troveManager.getTroveEntireDebt(troveIDs.C), debt_C);

        uint256 newWeightedRecordedDebt_A = troveManager.getTroveWeightedRecordedDebt(troveIDs.A);
        uint256 newWeightedRecordedDebt_B = troveManager.getTroveWeightedRecordedDebt(troveIDs.B);
        assertNotEq(oldWeightedRecordedDebt_A, newWeightedRecordedDebt_A);
        assertNotEq(oldWeightedRecordedDebt_B, newWeightedRecordedDebt_B);

        uint256 expectedAggWeightedRecordedDebt = aggWeightedDebtSum_1 + newWeightedRecordedDebt_A
            + newWeightedRecordedDebt_B - oldWeightedRecordedDebt_A - oldWeightedRecordedDebt_B;

        // Check recorded debt sum has changed correctly
        assertEq(activePool.aggWeightedDebtSum(), expectedAggWeightedRecordedDebt);
    }

<<<<<<< HEAD

    // --- claimALLETHGains ---

    function testClaimAllETHGainsIncreasesAggRecordedDebtByPendingAggInterest() public {
        _setupForSPDepositAdjustments();

        // A stashes first gain
        makeSPDepositNoClaim(A, 1e18);

        vm.warp(block.timestamp + 1 days);

        // Check A has stashed gains
        uint256 stashedETHGain = stabilityPool.stashedETH(A);
        assertGt(stashedETHGain, 0);

        uint256 aggRecordedDebt_1 = activePool.aggRecordedDebt();
        assertGt(aggRecordedDebt_1, 0);
        uint256 pendingAggInterest = activePool.calcPendingAggInterest();
        assertGt(pendingAggInterest, 0);

        claimAllETHGains(A);

        assertEq(activePool.aggRecordedDebt(), aggRecordedDebt_1 + pendingAggInterest);
    }

    function testClaimAllETHGainsReducesPendingAggInterestTo0() public {
       _setupForSPDepositAdjustments();

        // A stashes first gain
        makeSPDepositNoClaim(A, 1e18);

        vm.warp(block.timestamp + 1 days);

        // Check A has stashed gains
        uint256 stashedETHGain = stabilityPool.stashedETH(A);
        assertGt(stashedETHGain, 0);

        assertGt(activePool.calcPendingAggInterest(), 0);

        claimAllETHGains(A);

        assertEq(activePool.calcPendingAggInterest(), 0);
    }

    // // Update last agg. update time to now
    function testClaimAllETHGainsUpdatesLastAggUpdateTimeToNow() public {
        _setupForSPDepositAdjustments();

        // A stashes first gain
        makeSPDepositNoClaim(A, 1e18);

        vm.warp(block.timestamp + 1 days);

        // Check A has stashed gains
        uint256 stashedETHGain = stabilityPool.stashedETH(A);
        assertGt(stashedETHGain, 0);

        assertGt(activePool.lastAggUpdateTime(), 0);
        assertLt(activePool.lastAggUpdateTime(), block.timestamp);

        claimAllETHGains(A);

        // Check last agg update time increased to now
        assertEq(activePool.lastAggUpdateTime(), block.timestamp);
    }

    // mints interest to router
    function testClaimAllETHGainsMintsAggInterestToRouter() public {
        _setupForSPDepositAdjustments();

        // A stashes first gain
        makeSPDepositNoClaim(A, 1e18);

        vm.warp(block.timestamp + 1 days);

        // Check A has stashed gains
        uint256 stashedETHGain = stabilityPool.stashedETH(A);
        assertGt(stashedETHGain, 0);

        // Get I-router balance
        uint256 boldBalRouter_1 = boldToken.balanceOf(address(mockInterestRouter));
        assertEq(boldBalRouter_1, 0);

        uint256 pendingAggInterest = activePool.calcPendingAggInterest();
        assertGt(pendingAggInterest, 0);

        claimAllETHGains(A);

        // Check I-router Bold bal has increased as expected
        uint256 boldBalRouter_2 = boldToken.balanceOf(address(mockInterestRouter));
        assertEq(boldBalRouter_2, pendingAggInterest);
    }
    
=======
    // A bug was caught while reading the implementation of `_updateActivePoolTrackersNoDebtChange()`, wherein
    // a borrower incurred double interest on redistribution gains when adjusting their interest rate.
    // This test case covers that scenario.
    //
    // We should properly address the TODO below ("tests with pending debt redist. gain >0"), but in the meantime,
    // keep this testcase.
    function testNoDoubleInterestOnPendingRedistribution() public {
        TroveIDs memory troveIDs;

        uint256 coll = 100 ether;
        uint256 borrow = 10_000 ether - 200 ether;
        uint256 interestRate = 1 ether;
        troveIDs.A = openTroveNoHints100pct(A, coll, borrow, interestRate);
        troveIDs.B = openTroveNoHints100pct(B, coll, borrow, interestRate);
        troveIDs.C = openTroveNoHints100pct(C, coll, borrow, interestRate);
        troveIDs.D = openTroveNoHints100pct(D, coll, borrow, interestRate);

        emit log_named_decimal_uint("Trove D debt (initial)  ", troveManager.getTroveEntireDebt(troveIDs.D), 18);
        vm.warp(block.timestamp + 365 days);
        emit log_named_decimal_uint("Trove D debt (post-1y)  ", troveManager.getTroveEntireDebt(troveIDs.D), 18);

        priceFeed.setPrice(110 ether);

        uint256[] memory liquidatedTroves = new uint256[](3);
        liquidatedTroves[0] = troveIDs.A;
        liquidatedTroves[1] = troveIDs.B;
        liquidatedTroves[2] = troveIDs.C;
        troveManager.batchLiquidateTroves(liquidatedTroves);

        uint256 debtBefore = troveManager.getTroveEntireDebt(troveIDs.D);
        emit log_named_decimal_uint("Trove D debt (post-liq) ", debtBefore, 18);
        changeInterestRateNoHints(D, troveIDs.D, 0.1 ether);
        uint256 debtAfter = troveManager.getTroveEntireDebt(troveIDs.D);
        emit log_named_decimal_uint("Trove D debt (post-adj) ", debtAfter, 18);

        assertEq(debtBefore, debtAfter, "Adjusting interest rate shouldn't change Trove's debt");
    }

>>>>>>> 9deb05a5
    // TODO: mixed collateral & debt adjustment opps
    // TODO: tests with pending debt redist. gain >0
    // TODO: tests that show total debt change under user ops
    // TODO: Test total debt invariant holds i.e. (D + S * delta_T) == sum_of_all_entire_trove_debts in
    // more complex sequences of borrower ops and time passing
}<|MERGE_RESOLUTION|>--- conflicted
+++ resolved
@@ -443,31 +443,6 @@
         assertEq(weightedDebtSum_2, weightedDebtSum_1);
     }
 
-<<<<<<< HEAD
-    function testSPDepositDoesNotChangeRecordedDebtSum() public {
-        uint256 troveDebtRequest = 2000e18;
-        uint256 sPdeposit = 100e18;
-
-        // A opens Trove to obtain BOLD
-        priceFeed.setPrice(2000e18);
-        openTroveNoHints100pctMaxFee(A, 2 ether, troveDebtRequest, 25e16);
-
-        // fast-forward time
-        vm.warp(block.timestamp + 1 days);
-
-        // Get recorded sum before
-        uint256 recordedDebt_1 = activePool.getRecordedDebtSum();
-        assertGt(recordedDebt_1, 0);
-
-        // Make SP deposit
-        makeSPDepositAndClaim(A, sPdeposit);
-
-        // Get recorded sum after, check no change
-        assertEq(activePool.getRecordedDebtSum(), recordedDebt_1);
-    }
-
-=======
->>>>>>> 9deb05a5
     // --- SP Withdrawals ---
 
     function testSPWithdrawalReducesPendingAggInterestTo0() public {
@@ -475,13 +450,8 @@
         uint256 sPdeposit = 100e18;
         // A opens Trove to obtain BOLD  and makes SP deposit
         priceFeed.setPrice(2000e18);
-<<<<<<< HEAD
-        openTroveNoHints100pctMaxFee(A, 2 ether, troveDebtRequest, 25e16);
+        openTroveNoHints100pct(A, 2 ether, troveDebtRequest, 25e16);
         makeSPDepositAndClaim(A, sPdeposit);
-=======
-        openTroveNoHints100pct(A, 2 ether, troveDebtRequest, 25e16);
-        makeSPDeposit(A, sPdeposit);
->>>>>>> 9deb05a5
 
         // fast-forward time
         vm.warp(block.timestamp + 1 days);
@@ -501,13 +471,8 @@
         uint256 sPdeposit = 100e18;
         // A opens Trove to obtain BOLD  and makes SP deposit
         priceFeed.setPrice(2000e18);
-<<<<<<< HEAD
-        openTroveNoHints100pctMaxFee(A, 2 ether, troveDebtRequest, 25e16);
+        openTroveNoHints100pct(A, 2 ether, troveDebtRequest, 25e16);
         makeSPDepositAndClaim(A, sPdeposit);
-=======
-        openTroveNoHints100pct(A, 2 ether, troveDebtRequest, 25e16);
-        makeSPDeposit(A, sPdeposit);
->>>>>>> 9deb05a5
 
         // fast-forward time
         vm.warp(block.timestamp + 1 days);
@@ -531,13 +496,8 @@
         uint256 sPdeposit = 100e18;
         // A opens Trove to obtain BOLD  and makes SP deposit
         priceFeed.setPrice(2000e18);
-<<<<<<< HEAD
-        openTroveNoHints100pctMaxFee(A, 2 ether, troveDebtRequest, 25e16);
+        openTroveNoHints100pct(A, 2 ether, troveDebtRequest, 25e16);
         makeSPDepositAndClaim(A, sPdeposit);
-=======
-        openTroveNoHints100pct(A, 2 ether, troveDebtRequest, 25e16);
-        makeSPDeposit(A, sPdeposit);
->>>>>>> 9deb05a5
 
         // fast-forward time
         vm.warp(block.timestamp + 1 days);
@@ -557,13 +517,8 @@
         uint256 sPdeposit = 100e18;
         // A opens Trove to obtain BOLD  and makes SP deposit
         priceFeed.setPrice(2000e18);
-<<<<<<< HEAD
-        openTroveNoHints100pctMaxFee(A, 2 ether, troveDebtRequest, 25e16);
+        openTroveNoHints100pct(A, 2 ether, troveDebtRequest, 25e16);
         makeSPDepositAndClaim(A, sPdeposit);
-=======
-        openTroveNoHints100pct(A, 2 ether, troveDebtRequest, 25e16);
-        makeSPDeposit(A, sPdeposit);
->>>>>>> 9deb05a5
 
         // fast-forward time
         vm.warp(block.timestamp + 1 days);
@@ -589,13 +544,8 @@
 
         // A opens Trove to obtain BOLD
         priceFeed.setPrice(2000e18);
-<<<<<<< HEAD
-        openTroveNoHints100pctMaxFee(A, 2 ether, troveDebtRequest, 25e16);
+        openTroveNoHints100pct(A, 2 ether, troveDebtRequest, 25e16);
         makeSPDepositAndClaim(A, sPdeposit);
-=======
-        openTroveNoHints100pct(A, 2 ether, troveDebtRequest, 25e16);
-        makeSPDeposit(A, sPdeposit);
->>>>>>> 9deb05a5
 
         // fast-forward time
         vm.warp(block.timestamp + 1 days);
@@ -615,32 +565,6 @@
         assertEq(weightedDebtSum_2, weightedDebtSum_1);
     }
 
-<<<<<<< HEAD
-    function testSPWithdrawalDoesNotChangeRecordedDebtSum() public {
-        uint256 troveDebtRequest = 2000e18;
-        uint256 sPdeposit = 100e18;
-
-        // A opens Trove to obtain BOLD
-        priceFeed.setPrice(2000e18);
-        openTroveNoHints100pctMaxFee(A, 2 ether, troveDebtRequest, 25e16);
-        makeSPDepositAndClaim(A, sPdeposit);
-
-        // fast-forward time
-        vm.warp(block.timestamp + 1 days);
-
-        // Get recorded sum before
-        uint256 recordedDebt_1 = activePool.getRecordedDebtSum();
-        assertGt(recordedDebt_1, 0);
-
-        // Make SP withdrawal
-        makeSPWithdrawalAndClaim(A, sPdeposit);
-
-        // Get weighted sum after, check no change
-        assertEq(activePool.getRecordedDebtSum(), recordedDebt_1);
-    }
-
-=======
->>>>>>> 9deb05a5
     // --- closeTrove ---
 
     // Reduces pending agg interest to 0
@@ -2186,101 +2110,6 @@
         assertEq(activePool.aggWeightedDebtSum(), expectedAggWeightedRecordedDebt);
     }
 
-<<<<<<< HEAD
-
-    // --- claimALLETHGains ---
-
-    function testClaimAllETHGainsIncreasesAggRecordedDebtByPendingAggInterest() public {
-        _setupForSPDepositAdjustments();
-
-        // A stashes first gain
-        makeSPDepositNoClaim(A, 1e18);
-
-        vm.warp(block.timestamp + 1 days);
-
-        // Check A has stashed gains
-        uint256 stashedETHGain = stabilityPool.stashedETH(A);
-        assertGt(stashedETHGain, 0);
-
-        uint256 aggRecordedDebt_1 = activePool.aggRecordedDebt();
-        assertGt(aggRecordedDebt_1, 0);
-        uint256 pendingAggInterest = activePool.calcPendingAggInterest();
-        assertGt(pendingAggInterest, 0);
-
-        claimAllETHGains(A);
-
-        assertEq(activePool.aggRecordedDebt(), aggRecordedDebt_1 + pendingAggInterest);
-    }
-
-    function testClaimAllETHGainsReducesPendingAggInterestTo0() public {
-       _setupForSPDepositAdjustments();
-
-        // A stashes first gain
-        makeSPDepositNoClaim(A, 1e18);
-
-        vm.warp(block.timestamp + 1 days);
-
-        // Check A has stashed gains
-        uint256 stashedETHGain = stabilityPool.stashedETH(A);
-        assertGt(stashedETHGain, 0);
-
-        assertGt(activePool.calcPendingAggInterest(), 0);
-
-        claimAllETHGains(A);
-
-        assertEq(activePool.calcPendingAggInterest(), 0);
-    }
-
-    // // Update last agg. update time to now
-    function testClaimAllETHGainsUpdatesLastAggUpdateTimeToNow() public {
-        _setupForSPDepositAdjustments();
-
-        // A stashes first gain
-        makeSPDepositNoClaim(A, 1e18);
-
-        vm.warp(block.timestamp + 1 days);
-
-        // Check A has stashed gains
-        uint256 stashedETHGain = stabilityPool.stashedETH(A);
-        assertGt(stashedETHGain, 0);
-
-        assertGt(activePool.lastAggUpdateTime(), 0);
-        assertLt(activePool.lastAggUpdateTime(), block.timestamp);
-
-        claimAllETHGains(A);
-
-        // Check last agg update time increased to now
-        assertEq(activePool.lastAggUpdateTime(), block.timestamp);
-    }
-
-    // mints interest to router
-    function testClaimAllETHGainsMintsAggInterestToRouter() public {
-        _setupForSPDepositAdjustments();
-
-        // A stashes first gain
-        makeSPDepositNoClaim(A, 1e18);
-
-        vm.warp(block.timestamp + 1 days);
-
-        // Check A has stashed gains
-        uint256 stashedETHGain = stabilityPool.stashedETH(A);
-        assertGt(stashedETHGain, 0);
-
-        // Get I-router balance
-        uint256 boldBalRouter_1 = boldToken.balanceOf(address(mockInterestRouter));
-        assertEq(boldBalRouter_1, 0);
-
-        uint256 pendingAggInterest = activePool.calcPendingAggInterest();
-        assertGt(pendingAggInterest, 0);
-
-        claimAllETHGains(A);
-
-        // Check I-router Bold bal has increased as expected
-        uint256 boldBalRouter_2 = boldToken.balanceOf(address(mockInterestRouter));
-        assertEq(boldBalRouter_2, pendingAggInterest);
-    }
-    
-=======
     // A bug was caught while reading the implementation of `_updateActivePoolTrackersNoDebtChange()`, wherein
     // a borrower incurred double interest on redistribution gains when adjusting their interest rate.
     // This test case covers that scenario.
@@ -2319,7 +2148,98 @@
         assertEq(debtBefore, debtAfter, "Adjusting interest rate shouldn't change Trove's debt");
     }
 
->>>>>>> 9deb05a5
+    // --- claimALLETHGains ---
+
+    function testClaimAllETHGainsIncreasesAggRecordedDebtByPendingAggInterest() public {
+        _setupForSPDepositAdjustments();
+
+        // A stashes first gain
+        makeSPDepositNoClaim(A, 1e18);
+
+        vm.warp(block.timestamp + 1 days);
+
+        // Check A has stashed gains
+        uint256 stashedETHGain = stabilityPool.stashedETH(A);
+        assertGt(stashedETHGain, 0);
+
+        uint256 aggRecordedDebt_1 = activePool.aggRecordedDebt();
+        assertGt(aggRecordedDebt_1, 0);
+        uint256 pendingAggInterest = activePool.calcPendingAggInterest();
+        assertGt(pendingAggInterest, 0);
+
+        claimAllETHGains(A);
+
+        assertEq(activePool.aggRecordedDebt(), aggRecordedDebt_1 + pendingAggInterest);
+    }
+
+    function testClaimAllETHGainsReducesPendingAggInterestTo0() public {
+       _setupForSPDepositAdjustments();
+
+        // A stashes first gain
+        makeSPDepositNoClaim(A, 1e18);
+
+        vm.warp(block.timestamp + 1 days);
+
+        // Check A has stashed gains
+        uint256 stashedETHGain = stabilityPool.stashedETH(A);
+        assertGt(stashedETHGain, 0);
+
+        assertGt(activePool.calcPendingAggInterest(), 0);
+
+        claimAllETHGains(A);
+
+        assertEq(activePool.calcPendingAggInterest(), 0);
+    }
+
+    // // Update last agg. update time to now
+    function testClaimAllETHGainsUpdatesLastAggUpdateTimeToNow() public {
+        _setupForSPDepositAdjustments();
+
+        // A stashes first gain
+        makeSPDepositNoClaim(A, 1e18);
+
+        vm.warp(block.timestamp + 1 days);
+
+        // Check A has stashed gains
+        uint256 stashedETHGain = stabilityPool.stashedETH(A);
+        assertGt(stashedETHGain, 0);
+
+        assertGt(activePool.lastAggUpdateTime(), 0);
+        assertLt(activePool.lastAggUpdateTime(), block.timestamp);
+
+        claimAllETHGains(A);
+
+        // Check last agg update time increased to now
+        assertEq(activePool.lastAggUpdateTime(), block.timestamp);
+    }
+
+    // mints interest to router
+    function testClaimAllETHGainsMintsAggInterestToRouter() public {
+        _setupForSPDepositAdjustments();
+
+        // A stashes first gain
+        makeSPDepositNoClaim(A, 1e18);
+
+        vm.warp(block.timestamp + 1 days);
+
+        // Check A has stashed gains
+        uint256 stashedETHGain = stabilityPool.stashedETH(A);
+        assertGt(stashedETHGain, 0);
+
+        // Get I-router balance
+        uint256 boldBalRouter_1 = boldToken.balanceOf(address(mockInterestRouter));
+        assertEq(boldBalRouter_1, 0);
+
+        uint256 pendingAggInterest = activePool.calcPendingAggInterest();
+        assertGt(pendingAggInterest, 0);
+
+        claimAllETHGains(A);
+
+        // Check I-router Bold bal has increased as expected
+        uint256 boldBalRouter_2 = boldToken.balanceOf(address(mockInterestRouter));
+        assertEq(boldBalRouter_2, pendingAggInterest);
+    }
+
     // TODO: mixed collateral & debt adjustment opps
     // TODO: tests with pending debt redist. gain >0
     // TODO: tests that show total debt change under user ops
