// SPDX-License-Identifier: MIT

pragma solidity 0.8.18;

import "openzeppelin-contracts/contracts/token/ERC721/IERC721.sol";

import "./ILiquityBase.sol";
import "./IStabilityPool.sol";
import "./IBoldToken.sol";
import "./ISortedTroves.sol";

// Common interface for the Trove Manager.
interface ITroveManager is IERC721, ILiquityBase {
<<<<<<< HEAD
    struct LatestTroveData {
        uint256 entireDebt;
        uint256 entireColl;
        uint256 redistBoldDebtGain;
        uint256 redistETHGain;
        uint256 accruedInterest;
        uint256 recordedDebt;
        uint256 annualInterestRate;
        uint256 weightedRecordedDebt;
        uint256 recordedUpfrontInterest;
        uint256 unusedUpfrontInterest;
    }
=======
    function MCR() external view returns (uint256);
>>>>>>> 87571b75

    function setAddresses(
        address _borrowerOperationsAddress,
        address _activePoolAddress,
        address _defaultPoolAddress,
        address _stabilityPoolAddress,
        address _gasPoolAddress,
        address _collSurplusPoolAddress,
        address _priceFeedAddress,
        address _boldTokenAddress,
        address _sortedTrovesAddress
    ) external;
    function setCollateralRegistry(address _collateralRegistryAddress) external;

    function stabilityPool() external view returns (IStabilityPool);
    function boldToken() external view returns (IBoldToken);
    function sortedTroves() external view returns (ISortedTroves);
    function borrowerOperationsAddress() external view returns (address);

    // function BOLD_GAS_COMPENSATION() external view returns (uint256);

    function getTroveIdsCount() external view returns (uint256);

    function getTroveFromTroveIdsArray(uint256 _index) external view returns (uint256);

    function getCurrentICR(uint256 _troveId, uint256 _price) external view returns (uint256);

    function liquidate(uint256 _troveId) external;

    function batchLiquidateTroves(uint256[] calldata _troveArray) external;

    function redeemCollateral(
        address _sender,
        uint256 _boldAmount,
        uint256 _price,
        uint256 _redemptionRate,
        uint256 _maxIterations
    ) external returns (uint256 _redemeedAmount);

    function updateStakeAndTotalStakes(uint256 _troveId) external returns (uint256);

    function getPendingETHReward(uint256 _troveId) external view returns (uint256);

    function getPendingBoldDebtReward(uint256 _troveId) external view returns (uint256);

    function hasRedistributionGains(uint256 _troveId) external view returns (bool);

    function getEntireDebtAndColl(uint256 _troveId)
        external
        view
        returns (
            uint256 entireDebt,
            uint256 entireColl,
            uint256 pendingBoldDebtReward,
            uint256 pendingETHReward,
            uint256 accruedTroveInterest
        );

    function getLatestTroveData(uint256 _troveId) external view returns (LatestTroveData memory);

    function getTroveEntireDebt(uint256 _troveId) external view returns (uint256);

    function getTroveEntireColl(uint256 _troveId) external view returns (uint256);

    function getNewRecordedDebt(uint256 _troveId) external view returns (uint256);

    function getRedeemableDebt(uint256 _troveId) external view returns (uint256);

    function getUnusedUpfrontInterest(uint256 _troveId) external view returns (uint256);

    function applyRedistributionGains(uint256 _troveId, uint256 _redistBoldDebtGain, uint256 _redistETHGain) external;

    function closeTrove(uint256 _troveId) external;

    function removeStake(uint256 _troveId) external;

    function getTroveStatus(uint256 _troveId) external view returns (uint256);

    function getTroveStake(uint256 _troveId) external view returns (uint256);

    function getTroveDebt(uint256 _troveId) external view returns (uint256);

    function getTroveWeightedRecordedDebt(uint256 _troveId) external returns (uint256);

    function getTroveColl(uint256 _troveId) external view returns (uint256);

    function getTroveAnnualInterestRate(uint256 _troveId) external view returns (uint256);

    function calcTroveAccruedInterest(uint256 _troveId) external view returns (uint256);

    function TroveAddManagers(uint256 _troveId) external view returns (address);
    function TroveRemoveManagers(uint256 _troveId) external view returns (address);

    function getTroveLastDebtUpdateTime(uint256 _troveId) external view returns (uint256);

    function setTrovePropertiesOnOpen(
        address _owner,
        uint256 _troveId,
        uint256 _coll,
        uint256 _debt,
        uint256 _upfrontInterest,
        uint256 _annualInterestRate
    ) external returns (uint256 arrayIndex);

    function setTroveStatusToActive(uint256 _troveId) external;

    function setTrovePropertiesOnInterestRateAdjustment(
        uint256 _troveId,
        uint256 _coll,
        uint256 _debt,
        uint256 _upfrontInterest,
        uint256 _annualInterestRate
    ) external;

    function setTrovePropertiesOnInterestApplication(
        uint256 _troveId,
        uint256 _coll,
        uint256 _debt,
        uint256 _upfrontInterest
    ) external;

    function setTrovePropertiesOnAdjustment(
        address _sender,
        uint256 _troveId,
        uint256 _coll,
        uint256 _debt,
        uint256 _upfrontInterest,
        bool _isCollIncrease,
        bool _isCollDecrease,
        bool _isDebtIncrease,
        bool _isDebtDecrease
    ) external;

    function troveIsStale(uint256 _troveId) external view returns (bool);

    function setAddManager(address _sender, uint256 _troveId, address _manager) external;
    function setRemoveManager(address _sender, uint256 _troveId, address _manager) external;

    function getTCR(uint256 _price) external view returns (uint256);

    function checkBelowCriticalThreshold(uint256 _price) external view returns (bool);

    function checkTroveIsOpen(uint256 _troveId) external view returns (bool);

    function checkTroveIsActive(uint256 _troveId) external view returns (bool);

    function getUnbackedPortionPriceAndRedeemability() external returns (uint256, uint256, bool);
    function checkTroveIsUnredeemable(uint256 _troveId) external view returns (bool);
}<|MERGE_RESOLUTION|>--- conflicted
+++ resolved
@@ -11,7 +11,6 @@
 
 // Common interface for the Trove Manager.
 interface ITroveManager is IERC721, ILiquityBase {
-<<<<<<< HEAD
     struct LatestTroveData {
         uint256 entireDebt;
         uint256 entireColl;
@@ -24,9 +23,8 @@
         uint256 recordedUpfrontInterest;
         uint256 unusedUpfrontInterest;
     }
-=======
+
     function MCR() external view returns (uint256);
->>>>>>> 87571b75
 
     function setAddresses(
         address _borrowerOperationsAddress,
