// SPDX-License-Identifier: MIT

pragma solidity 0.8.18;

import "openzeppelin-contracts/contracts/token/ERC721/ERC721.sol";

import "./Interfaces/ITroveManager.sol";
import "./Interfaces/IStabilityPool.sol";
import "./Interfaces/ICollSurplusPool.sol";
import "./Interfaces/IBoldToken.sol";
import "./Interfaces/ISortedTroves.sol";
import "./Dependencies/LiquityBase.sol";
import "./Dependencies/Ownable.sol";

// import "forge-std/console2.sol";

contract TroveManager is ERC721, LiquityBase, Ownable, ITroveManager {
    string public constant NAME = "TroveManager"; // TODO
    string public constant SYMBOL = "Lv2T"; // TODO

    // --- Connected contract declarations ---

    address public borrowerOperationsAddress;
    IStabilityPool public override stabilityPool;
    address gasPoolAddress;
    ICollSurplusPool collSurplusPool;
    IBoldToken public override boldToken;
    // A doubly linked list of Troves, sorted by their sorted by their collateral ratios
    ISortedTroves public sortedTroves;
    address public collateralRegistryAddress;

    // --- Data structures ---

    enum Status {
        nonExistent,
        active,
        closedByOwner,
        closedByLiquidation,
        closedByRedemption,
        unredeemable
    }

    // Store the necessary data for a trove
    struct Trove {
        uint256 debt;
        uint256 coll;
        uint256 stake;
        Status status;
        uint128 arrayIndex;
        uint64 lastDebtUpdateTime;
        uint256 annualInterestRate;
        uint256 upfrontInterest;
    }
    // TODO: optimize this struct packing for gas reduction, which may break v1 tests that assume a certain order of properties

    mapping(uint256 => Trove) public Troves;
    /*
     * Mapping from TroveId to granted address for operations that “give” money to the trove (add collateral, pay debt).
     * Useful for instance for cold/hot wallet setups.
     * If its value is zero address, any address is allowed to do those operations on behalf of trove owner.
     * Otherwise, only the address in this mapping (and the trove owner) will be allowed.
     * To restrict this permission to no one, trove owner should be set in this mapping.
     */
    mapping(uint256 => address) public TroveAddManagers;
    /*
     * Mapping from TroveId to granted address for operations that “withdraw” money from the trove (withdraw collateral, borrow).
     * Useful for instance for cold/hot wallet setups.
     * If its value is zero address, only owner is allowed to do those operations.
     * Otherwise, only the address in this mapping (and the trove owner) will be allowed.
     * Therefore, by default this permission is restricted to no one.
     * Trove owner be set in this mapping is equivalent to zero address.
     */
    mapping(uint256 => address) public TroveRemoveManagers;

    uint256 public totalStakes;

    // Snapshot of the value of totalStakes, taken immediately after the latest liquidation
    uint256 public totalStakesSnapshot;

    // Snapshot of the total collateral across the ActivePool and DefaultPool, immediately after the latest liquidation.
    uint256 public totalCollateralSnapshot;

    /*
    * L_ETH and L_boldDebt track the sums of accumulated liquidation rewards per unit staked. During its lifetime, each stake earns:
    *
    * An ETH gain of ( stake * [L_ETH - L_ETH(0)] )
    * A boldDebt increase  of ( stake * [L_boldDebt - L_boldDebt(0)] )
    *
    * Where L_ETH(0) and L_boldDebt(0) are snapshots of L_ETH and L_boldDebt for the active Trove taken at the instant the stake was made
    */
    uint256 public L_ETH;
    uint256 public L_boldDebt;

    // Map addresses with active troves to their RewardSnapshot
    mapping(uint256 => RewardSnapshot) public rewardSnapshots;

    // Object containing the ETH and Bold snapshots for a given active trove
    struct RewardSnapshot {
        uint256 ETH;
        uint256 boldDebt;
    }

    // Array of all active trove addresses - used to to compute an approximate hint off-chain, for the sorted list insertion
    uint256[] public TroveIds;

    // Error trackers for the trove redistribution calculation
    uint256 public lastETHError_Redistribution;
    uint256 public lastBoldDebtError_Redistribution;

    /*
    * --- Variable container structs for liquidations ---
    *
    * These structs are used to hold, return and assign variables inside the liquidation functions,
    * in order to avoid the error: "CompilerError: Stack too deep".
    **/

    struct LocalVariables_OuterLiquidationFunction {
        uint256 price;
        uint256 boldInStabPool;
        uint256 liquidatedDebt;
        uint256 liquidatedColl;
    }

    struct LocalVariables_InnerSingleLiquidateFunction {
        uint256 collToLiquidate;
        uint256 pendingDebtReward;
        uint256 pendingCollReward;
    }

    struct LocalVariables_LiquidationSequence {
        uint256 remainingBoldInStabPool;
        uint256 i;
        uint256 ICR;
        uint256 troveId;
        uint256 entireSystemDebt;
        uint256 entireSystemColl;
    }

    struct LiquidationValues {
        uint256 entireDebt;
        uint256 entireColl;
        uint256 collGasCompensation;
        uint256 BoldGasCompensation;
        uint256 debtToOffset;
        uint256 collToSendToSP;
        uint256 debtToRedistribute;
        uint256 collToRedistribute;
        uint256 collSurplus;
        uint256 accruedInterest;
        uint256 forgoneUpfrontInterest;
        uint256 weightedRecordedDebt;
        uint256 recordedDebt;
        uint256 pendingDebtReward;
    }

    struct LiquidationTotals {
        uint256 totalCollInSequence;
        uint256 totalDebtInSequence;
        uint256 totalRecordedDebtInSequence;
        uint256 totalWeightedRecordedDebtInSequence;
        uint256 totalAccruedInterestInSequence;
        uint256 totalForgoneUpfrontInterestInSequence;
        uint256 totalCollGasCompensation;
        uint256 totalBoldGasCompensation;
        uint256 totalDebtToOffset;
        uint256 totalCollToSendToSP;
        uint256 totalDebtToRedistribute;
        uint256 totalCollToRedistribute;
        uint256 totalCollSurplus;
    }

    struct ContractsCache {
        IActivePool activePool;
        IDefaultPool defaultPool;
        IBoldToken boldToken;
        ISortedTroves sortedTroves;
        ICollSurplusPool collSurplusPool;
        address gasPoolAddress;
    }
    // --- Variable container structs for redemptions ---

    struct RedemptionTotals {
        uint256 remainingBold;
        uint256 totalBoldToRedeem;
        uint256 totalETHDrawn;
        uint256 ETHFee;
        uint256 ETHToSendToRedeemer;
        uint256 price;
        uint256 totalRedistDebtGains;
        uint256 totalNewWeightedRecordedDebt;
        uint256 totalOldWeightedRecordedDebt;
        uint256 totalForgoneUpfrontInterest;
    }

    struct SingleRedemptionValues {
        uint256 BoldLot;
        uint256 ETHLot;
        uint256 redistDebtGain;
        uint256 newRecordedDebt;
        uint256 oldWeightedRecordedDebt;
        uint256 newWeightedRecordedDebt;
        uint256 forgoneUpfrontInterest;
    }

    // --- Events ---

    event BorrowerOperationsAddressChanged(address _newBorrowerOperationsAddress);
    event PriceFeedAddressChanged(address _newPriceFeedAddress);
    event BoldTokenAddressChanged(address _newBoldTokenAddress);
    event ActivePoolAddressChanged(address _activePoolAddress);
    event DefaultPoolAddressChanged(address _defaultPoolAddress);
    event StabilityPoolAddressChanged(address _stabilityPoolAddress);
    event GasPoolAddressChanged(address _gasPoolAddress);
    event CollSurplusPoolAddressChanged(address _collSurplusPoolAddress);
    event SortedTrovesAddressChanged(address _sortedTrovesAddress);
    event CollateralRegistryAddressChanged(address _collateralRegistryAddress);

    event Liquidation(
        uint256 _liquidatedDebt, uint256 _liquidatedColl, uint256 _collGasCompensation, uint256 _boldGasCompensation
    );
    event Redemption(uint256 _attemptedBoldAmount, uint256 _actualBoldAmount, uint256 _ETHSent, uint256 _ETHFee);
    event TroveUpdated(uint256 indexed _troveId, uint256 _debt, uint256 _coll, Operation _operation);
    event TroveLiquidated(uint256 indexed _troveId, uint256 _debt, uint256 _coll, Operation _operation);
    event TotalStakesUpdated(uint256 _newTotalStakes);
    event SystemSnapshotsUpdated(uint256 _totalStakesSnapshot, uint256 _totalCollateralSnapshot);
    event LTermsUpdated(uint256 _L_ETH, uint256 _L_boldDebt);
    event TroveSnapshotsUpdated(uint256 _L_ETH, uint256 _L_boldDebt);
    event TroveIndexUpdated(uint256 _troveId, uint256 _newIndex);

<<<<<<< HEAD
    enum Operation {
        liquidateInNormalMode,
        liquidateInRecoveryMode,
=======
    enum TroveManagerOperation {
        getAndApplyRedistributionGains,
        liquidate,
>>>>>>> 234f7612
        redeemCollateral
    }

    constructor() ERC721(NAME, SYMBOL) {}

    // --- Dependency setter ---

    function setAddresses(
        address _borrowerOperationsAddress,
        address _activePoolAddress,
        address _defaultPoolAddress,
        address _stabilityPoolAddress,
        address _gasPoolAddress,
        address _collSurplusPoolAddress,
        address _priceFeedAddress,
        address _boldTokenAddress,
        address _sortedTrovesAddress
    ) external override onlyOwner {
        borrowerOperationsAddress = _borrowerOperationsAddress;
        activePool = IActivePool(_activePoolAddress);
        defaultPool = IDefaultPool(_defaultPoolAddress);
        stabilityPool = IStabilityPool(_stabilityPoolAddress);
        gasPoolAddress = _gasPoolAddress;
        collSurplusPool = ICollSurplusPool(_collSurplusPoolAddress);
        priceFeed = IPriceFeed(_priceFeedAddress);
        boldToken = IBoldToken(_boldTokenAddress);
        sortedTroves = ISortedTroves(_sortedTrovesAddress);

        emit BorrowerOperationsAddressChanged(_borrowerOperationsAddress);
        emit ActivePoolAddressChanged(_activePoolAddress);
        emit DefaultPoolAddressChanged(_defaultPoolAddress);
        emit StabilityPoolAddressChanged(_stabilityPoolAddress);
        emit GasPoolAddressChanged(_gasPoolAddress);
        emit CollSurplusPoolAddressChanged(_collSurplusPoolAddress);
        emit PriceFeedAddressChanged(_priceFeedAddress);
        emit BoldTokenAddressChanged(_boldTokenAddress);
        emit SortedTrovesAddressChanged(_sortedTrovesAddress);
    }

    function setCollateralRegistry(address _collateralRegistryAddress) external override onlyOwner {
        collateralRegistryAddress = _collateralRegistryAddress;
        emit CollateralRegistryAddressChanged(_collateralRegistryAddress);

        _renounceOwnership();
    }

    // --- Getters ---

    function getTroveIdsCount() external view override returns (uint256) {
        return TroveIds.length;
    }

    function getTroveFromTroveIdsArray(uint256 _index) external view override returns (uint256) {
        return TroveIds[_index];
    }

    // --- Trove Liquidation functions ---

    // Single liquidation function. Closes the trove if its ICR is lower than the minimum collateral ratio.
    function liquidate(uint256 _troveId) external override {
        _requireTroveIsOpen(_troveId);

        uint256[] memory troves = new uint256[](1);
        troves[0] = _troveId;
        batchLiquidateTroves(troves);
    }

    // --- Inner single liquidation functions ---

    // Liquidate one trove, in Normal Mode.
<<<<<<< HEAD
    function _liquidateNormalMode(
        IDefaultPool _defaultPool,
        uint256 _troveId,
        uint256 _boldInStabPool,
        LiquidationValues memory singleLiquidation
    ) internal {
=======
    function _liquidate(IDefaultPool _defaultPool, uint256 _troveId, uint256 _boldInStabPool)
        internal
        returns (LiquidationValues memory singleLiquidation)
    {
>>>>>>> 234f7612
        LocalVariables_InnerSingleLiquidateFunction memory vars;
        LatestTroveData memory data;
        _getLatestTroveData(_troveId, data);

        singleLiquidation.entireDebt = data.entireDebt;
        singleLiquidation.entireColl = data.entireColl;
        singleLiquidation.pendingDebtReward = data.redistBoldDebtGain;
        vars.pendingCollReward = data.redistETHGain;
        singleLiquidation.recordedDebt = data.recordedDebt;
        singleLiquidation.accruedInterest = data.accruedInterest;
        singleLiquidation.weightedRecordedDebt = data.weightedRecordedDebt;
        singleLiquidation.forgoneUpfrontInterest = data.unusedUpfrontInterest;

        _movePendingTroveRewardsToActivePool(_defaultPool, singleLiquidation.pendingDebtReward, vars.pendingCollReward);
        _removeStake(_troveId);

        singleLiquidation.collGasCompensation = _getCollGasCompensation(singleLiquidation.entireColl);
        singleLiquidation.BoldGasCompensation = BOLD_GAS_COMPENSATION;
        uint256 collToLiquidate = singleLiquidation.entireColl - singleLiquidation.collGasCompensation;

        (
            singleLiquidation.debtToOffset,
            singleLiquidation.collToSendToSP,
            singleLiquidation.debtToRedistribute,
            singleLiquidation.collToRedistribute
        ) = _getOffsetAndRedistributionVals(singleLiquidation.entireDebt, collToLiquidate, _boldInStabPool);

        _closeTrove(_troveId, Status.closedByLiquidation);
        emit TroveLiquidated(
<<<<<<< HEAD
            _troveId, singleLiquidation.entireDebt, singleLiquidation.entireColl, Operation.liquidateInNormalMode
        );
        emit TroveUpdated(_troveId, 0, 0, Operation.liquidateInNormalMode);
    }

    // Liquidate one trove, in Recovery Mode.
    function _liquidateRecoveryMode(
        IDefaultPool _defaultPool,
        uint256 _troveId,
        uint256 _ICR,
        uint256 _boldInStabPool,
        uint256 _TCR,
        uint256 _price,
        LiquidationValues memory singleLiquidation
    ) internal {
        LocalVariables_InnerSingleLiquidateFunction memory vars;
        if (TroveIds.length <= 1) return; // don't liquidate if last trove

        LatestTroveData memory data;
        _getLatestTroveData(_troveId, data);

        singleLiquidation.entireDebt = data.entireDebt;
        singleLiquidation.entireColl = data.entireColl;
        singleLiquidation.pendingDebtReward = data.redistBoldDebtGain;
        vars.pendingCollReward = data.redistETHGain;
        singleLiquidation.recordedDebt = data.recordedDebt;
        singleLiquidation.accruedInterest = data.accruedInterest;
        singleLiquidation.weightedRecordedDebt = data.weightedRecordedDebt;
        singleLiquidation.forgoneUpfrontInterest = data.unusedUpfrontInterest;
        singleLiquidation.collGasCompensation = _getCollGasCompensation(singleLiquidation.entireColl);
        singleLiquidation.BoldGasCompensation = BOLD_GAS_COMPENSATION;
        vars.collToLiquidate = singleLiquidation.entireColl - singleLiquidation.collGasCompensation;

        // If ICR <= 100%, purely redistribute the Trove across all active Troves
        if (_ICR <= _100pct) {
            _movePendingTroveRewardsToActivePool(
                _defaultPool, singleLiquidation.pendingDebtReward, vars.pendingCollReward
            );
            _removeStake(_troveId);

            singleLiquidation.debtToOffset = 0;
            singleLiquidation.collToSendToSP = 0;
            singleLiquidation.debtToRedistribute = singleLiquidation.entireDebt;
            singleLiquidation.collToRedistribute = vars.collToLiquidate;

            _closeTrove(_troveId, Status.closedByLiquidation);
            emit TroveLiquidated(
                _troveId, singleLiquidation.entireDebt, singleLiquidation.entireColl, Operation.liquidateInRecoveryMode
            );
            emit TroveUpdated(_troveId, 0, 0, Operation.liquidateInRecoveryMode);

            // If 100% < ICR < MCR, offset as much as possible, and redistribute the remainder
        } else if ((_ICR > _100pct) && (_ICR < MCR)) {
            _movePendingTroveRewardsToActivePool(
                _defaultPool, singleLiquidation.pendingDebtReward, vars.pendingCollReward
            );
            _removeStake(_troveId);

            (
                singleLiquidation.debtToOffset,
                singleLiquidation.collToSendToSP,
                singleLiquidation.debtToRedistribute,
                singleLiquidation.collToRedistribute
            ) = _getOffsetAndRedistributionVals(singleLiquidation.entireDebt, vars.collToLiquidate, _boldInStabPool);

            _closeTrove(_troveId, Status.closedByLiquidation);
            emit TroveLiquidated(
                _troveId, singleLiquidation.entireDebt, singleLiquidation.entireColl, Operation.liquidateInRecoveryMode
            );
            emit TroveUpdated(_troveId, 0, 0, Operation.liquidateInRecoveryMode);
            /*
        * If 110% <= ICR < current TCR (accounting for the preceding liquidations in the current sequence)
        * and there is Bold in the Stability Pool, only offset, with no redistribution,
        * but at a capped rate of 1.1 and only if the whole debt can be liquidated.
        * The remainder due to the capped rate will be claimable as collateral surplus.
        */
        } else if ((_ICR >= MCR) && (_ICR < _TCR) && (singleLiquidation.entireDebt <= _boldInStabPool)) {
            _movePendingTroveRewardsToActivePool(
                _defaultPool, singleLiquidation.pendingDebtReward, vars.pendingCollReward
            );
            assert(_boldInStabPool != 0);

            _removeStake(_troveId);
            singleLiquidation = _getCappedOffsetVals(
                singleLiquidation.entireDebt,
                singleLiquidation.entireColl,
                singleLiquidation.recordedDebt,
                singleLiquidation.weightedRecordedDebt,
                _price
            );

            _closeTrove(_troveId, Status.closedByLiquidation);
            if (singleLiquidation.collSurplus > 0) {
                collSurplusPool.accountSurplus(_troveId, singleLiquidation.collSurplus);
            }

            emit TroveLiquidated(
                _troveId,
                singleLiquidation.entireDebt,
                singleLiquidation.collToSendToSP,
                Operation.liquidateInRecoveryMode
            );
            emit TroveUpdated(_troveId, 0, 0, Operation.liquidateInRecoveryMode);
        } else {
            // if (_ICR >= MCR && ( _ICR >= _TCR || singleLiquidation.entireTroveDebt > _boldInStabPool))
            return; // zero values
        }
=======
            _troveId,
            singleLiquidation.entireTroveDebt,
            singleLiquidation.entireTroveColl,
            TroveManagerOperation.liquidate
        );
        emit TroveUpdated(_troveId, 0, 0, 0, TroveManagerOperation.liquidate);
        return singleLiquidation;
>>>>>>> 234f7612
    }

    /* In a full liquidation, returns the values for a trove's coll and debt to be offset, and coll and debt to be
    * redistributed to active troves.
    */
    function _getOffsetAndRedistributionVals(
        uint256 _entireTroveDebt,
        uint256 _collToLiquidate,
        uint256 _boldInStabPool
    )
        internal
        pure
        returns (uint256 debtToOffset, uint256 collToSendToSP, uint256 debtToRedistribute, uint256 collToRedistribute)
    {
        if (_boldInStabPool > 0) {
            /*
        * Offset as much debt & collateral as possible against the Stability Pool, and redistribute the remainder
        * between all active troves.
        *
        *  If the trove's debt is larger than the deposited Bold in the Stability Pool:
        *
        *  - Offset an amount of the trove's debt equal to the Bold in the Stability Pool
        *  - Send a fraction of the trove's collateral to the Stability Pool, equal to the fraction of its offset debt
        *
        */
            debtToOffset = LiquityMath._min(_entireTroveDebt, _boldInStabPool);
            collToSendToSP = _collToLiquidate * debtToOffset / _entireTroveDebt;
            debtToRedistribute = _entireTroveDebt - debtToOffset;
            collToRedistribute = _collToLiquidate - collToSendToSP;
        } else {
            debtToOffset = 0;
            collToSendToSP = 0;
            debtToRedistribute = _entireTroveDebt;
            collToRedistribute = _collToLiquidate;
        }
    }

    /*
    *  Get its offset coll/debt and ETH gas comp.
    */
    function _getCappedOffsetVals(
        uint256 _entireDebt,
        uint256 _entireColl,
        uint256 _recordedDebt,
        uint256 _weightedRecordedDebt,
        uint256 _price
    ) internal pure returns (LiquidationValues memory singleLiquidation) {
        singleLiquidation.entireDebt = _entireDebt;
        singleLiquidation.entireColl = _entireColl;
        singleLiquidation.recordedDebt = _recordedDebt;
        singleLiquidation.weightedRecordedDebt = _weightedRecordedDebt;
        uint256 cappedCollPortion = _entireDebt * MCR / _price;

        singleLiquidation.collGasCompensation = _getCollGasCompensation(cappedCollPortion);
        singleLiquidation.BoldGasCompensation = BOLD_GAS_COMPENSATION;

        singleLiquidation.debtToOffset = _entireDebt;
        singleLiquidation.collToSendToSP = cappedCollPortion - singleLiquidation.collGasCompensation;
        singleLiquidation.collSurplus = _entireColl - cappedCollPortion;
        singleLiquidation.debtToRedistribute = 0;
        singleLiquidation.collToRedistribute = 0;
    }

    /*
    * Attempt to liquidate a custom list of troves provided by the caller.
    */
    function batchLiquidateTroves(uint256[] memory _troveArray) public override {
        require(_troveArray.length != 0, "TroveManager: Calldata address array must not be empty");

        IActivePool activePoolCached = activePool;
        IDefaultPool defaultPoolCached = defaultPool;
        IStabilityPool stabilityPoolCached = stabilityPool;

        LocalVariables_OuterLiquidationFunction memory vars;
        LiquidationTotals memory totals;

        vars.price = priceFeed.fetchPrice();
        vars.boldInStabPool = stabilityPoolCached.getTotalBoldDeposits();

        // Perform the appropriate liquidation sequence - tally values and obtain their totals.
<<<<<<< HEAD
        if (vars.recoveryModeAtStart) {
            _batchLiquidateTroves_RecoveryMode(defaultPoolCached, vars.price, vars.boldInStabPool, _troveArray, totals);
        } else {
            //  if !vars.recoveryModeAtStart
            _batchLiquidateTroves_NormalMode(defaultPoolCached, vars.price, vars.boldInStabPool, _troveArray, totals);
        }
=======
        totals = _getTotalsFromBatchLiquidate(defaultPoolCached, vars.price, vars.boldInStabPool, _troveArray);
>>>>>>> 234f7612

        require(totals.totalDebtInSequence > 0, "TroveManager: nothing to liquidate");

        activePool.mintAggInterestAndAccountForTroveChange(
            0, // _troveDebtIncrease
            totals.totalRecordedDebtInSequence + totals.totalAccruedInterestInSequence, //_troveDebtDecrease
            0, // _newWeightedRecordedTroveDebt
            totals.totalWeightedRecordedDebtInSequence, // _oldWeightedRecordedTroveDebt
            totals.totalForgoneUpfrontInterestInSequence // _forgoneUpfrontInterest
        );

        // Move liquidated ETH and Bold to the appropriate pools
        stabilityPoolCached.offset(totals.totalDebtToOffset, totals.totalCollToSendToSP);
        _redistributeDebtAndColl(
            activePoolCached, defaultPoolCached, totals.totalDebtToRedistribute, totals.totalCollToRedistribute
        );
        if (totals.totalCollSurplus > 0) {
            activePoolCached.sendETH(address(collSurplusPool), totals.totalCollSurplus);
        }

        // Update system snapshots
        _updateSystemSnapshots_excludeCollRemainder(activePoolCached, totals.totalCollGasCompensation);

        vars.liquidatedDebt = totals.totalDebtInSequence;
        vars.liquidatedColl = totals.totalCollInSequence - totals.totalCollGasCompensation - totals.totalCollSurplus;
        emit Liquidation(
            vars.liquidatedDebt, vars.liquidatedColl, totals.totalCollGasCompensation, totals.totalBoldGasCompensation
        );

        // Send gas compensation to caller
        _sendGasCompensation(
            activePoolCached, msg.sender, totals.totalBoldGasCompensation, totals.totalCollGasCompensation
        );
    }

    function _isLiquidatableStatus(Status _status) internal pure returns (bool) {
        return _status == Status.active || _status == Status.unredeemable;
    }

<<<<<<< HEAD
    /*
    * This function is used when the batch liquidation sequence starts during Recovery Mode. However, it
    * handle the case where the system *leaves* Recovery Mode, part way through the liquidation sequence
    */
    function _batchLiquidateTroves_RecoveryMode(
        IDefaultPool _defaultPool,
        uint256 _price,
        uint256 _boldInStabPool,
        uint256[] memory _troveArray,
        LiquidationTotals memory totals
    ) internal {
        LocalVariables_LiquidationSequence memory vars;

        vars.remainingBoldInStabPool = _boldInStabPool;
        vars.backToNormalMode = false;
        vars.entireSystemDebt = getEntireSystemDebt();
        vars.entireSystemColl = getEntireSystemColl();

        for (vars.i = 0; vars.i < _troveArray.length; vars.i++) {
            vars.troveId = _troveArray[vars.i];

            // Skip non-liquidatable troves
            if (!_isLiquidatableStatus(Troves[vars.troveId].status)) continue;

            vars.ICR = getCurrentICR(vars.troveId, _price);

            if (!vars.backToNormalMode) {
                // Skip this trove if ICR is greater than MCR and Stability Pool is empty
                if (vars.ICR >= MCR && vars.remainingBoldInStabPool == 0) continue;

                uint256 TCR = LiquityMath._computeCR(vars.entireSystemColl, vars.entireSystemDebt, _price);

                LiquidationValues memory singleLiquidation;

                _liquidateRecoveryMode(
                    _defaultPool, vars.troveId, vars.ICR, vars.remainingBoldInStabPool, TCR, _price, singleLiquidation
                );

                // Update aggregate trackers
                vars.remainingBoldInStabPool -= singleLiquidation.debtToOffset;
                vars.entireSystemDebt -= singleLiquidation.debtToOffset;
                vars.entireSystemColl -= (
                    singleLiquidation.collToSendToSP + singleLiquidation.collGasCompensation
                        + singleLiquidation.collSurplus
                );

                // Add liquidation values to their respective running totals
                _addLiquidationValuesToTotals(totals, singleLiquidation);

                vars.backToNormalMode =
                    !_checkPotentialRecoveryMode(vars.entireSystemColl, vars.entireSystemDebt, _price);
            } else if (vars.backToNormalMode && vars.ICR < MCR) {
                LiquidationValues memory singleLiquidation;

                _liquidateNormalMode(_defaultPool, vars.troveId, vars.remainingBoldInStabPool, singleLiquidation);
                vars.remainingBoldInStabPool -= singleLiquidation.debtToOffset;

                // Add liquidation values to their respective running totals
                _addLiquidationValuesToTotals(totals, singleLiquidation);
            } else {
                continue;
            } // In Normal Mode skip troves with ICR >= MCR
        }
    }

    function _batchLiquidateTroves_NormalMode(
=======
    function _getTotalsFromBatchLiquidate(
>>>>>>> 234f7612
        IDefaultPool _defaultPool,
        uint256 _price,
        uint256 _boldInStabPool,
        uint256[] memory _troveArray,
        LiquidationTotals memory totals
    ) internal {
        LocalVariables_LiquidationSequence memory vars;

        vars.remainingBoldInStabPool = _boldInStabPool;

        for (vars.i = 0; vars.i < _troveArray.length; vars.i++) {
            vars.troveId = _troveArray[vars.i];

            // Skip non-liquidatable troves
            if (!_isLiquidatableStatus(Troves[vars.troveId].status)) continue;

            vars.ICR = getCurrentICR(vars.troveId, _price);

            if (vars.ICR < MCR) {
<<<<<<< HEAD
                LiquidationValues memory singleLiquidation;

                _liquidateNormalMode(_defaultPool, vars.troveId, vars.remainingBoldInStabPool, singleLiquidation);
                vars.remainingBoldInStabPool -= singleLiquidation.debtToOffset;
=======
                singleLiquidation = _liquidate(_defaultPool, vars.troveId, vars.remainingBoldInStabPool);
                vars.remainingBoldInStabPool = vars.remainingBoldInStabPool - singleLiquidation.debtToOffset;
>>>>>>> 234f7612

                // Add liquidation values to their respective running totals
                _addLiquidationValuesToTotals(totals, singleLiquidation);
            }
        }
    }

    // --- Liquidation helper functions ---

    // Adds all values from `singleLiquidation` to their respective totals in `totals` in-place
    function _addLiquidationValuesToTotals(LiquidationTotals memory totals, LiquidationValues memory singleLiquidation)
        internal
        pure
    {
        // Tally all the values with their respective running totals
        totals.totalCollGasCompensation += singleLiquidation.collGasCompensation;
        totals.totalBoldGasCompensation += singleLiquidation.BoldGasCompensation;
        totals.totalDebtInSequence += singleLiquidation.entireDebt;
        totals.totalCollInSequence += singleLiquidation.entireColl;
        totals.totalRecordedDebtInSequence += singleLiquidation.recordedDebt;
        totals.totalWeightedRecordedDebtInSequence += singleLiquidation.weightedRecordedDebt;
        totals.totalAccruedInterestInSequence += singleLiquidation.accruedInterest;
        totals.totalForgoneUpfrontInterestInSequence += singleLiquidation.forgoneUpfrontInterest;
        totals.totalDebtToOffset += singleLiquidation.debtToOffset;
        totals.totalCollToSendToSP += singleLiquidation.collToSendToSP;
        totals.totalDebtToRedistribute += singleLiquidation.debtToRedistribute;
        totals.totalCollToRedistribute += singleLiquidation.collToRedistribute;
        totals.totalCollSurplus += singleLiquidation.collSurplus;
    }

    function _sendGasCompensation(IActivePool _activePool, address _liquidator, uint256 _bold, uint256 _ETH) internal {
        if (_bold > 0) {
            boldToken.returnFromPool(gasPoolAddress, _liquidator, _bold);
        }

        if (_ETH > 0) {
            _activePool.sendETH(_liquidator, _ETH);
        }
    }

    // Move a Trove's pending debt and collateral rewards from distributions, from the Default Pool to the Active Pool
    function _movePendingTroveRewardsToActivePool(IDefaultPool _defaultPool, uint256 _bold, uint256 _ETH) internal {
        if (_bold > 0) {
            _defaultPool.decreaseBoldDebt(_bold);
        }
        if (_ETH > 0) {
            _defaultPool.sendETHToActivePool(_ETH);
        }
    }

    // --- Redemption functions ---

    // Redeem as much collateral as possible from _borrower's Trove in exchange for Bold up to _maxBoldamount
    function _redeemCollateralFromTrove(
        ContractsCache memory _contractsCache,
        uint256 _troveId,
        uint256 _maxBoldamount,
        uint256 _price,
        SingleRedemptionValues memory singleRedemption
    ) internal {
        LatestTroveData memory data;
        _getLatestTroveData(_troveId, data);

        singleRedemption.oldWeightedRecordedDebt = data.weightedRecordedDebt;

        _applyRedistributionGains(_contractsCache.defaultPool, _troveId, data.redistBoldDebtGain, data.redistETHGain);

        // We redeem proportionally from the Trove's interest-bearing (AKA recorded) debt and unused upfront interest
        // We have to make sure there's enough interest-bearing debt left for gas compensation
        singleRedemption.newRecordedDebt = data.entireDebt - data.unusedUpfrontInterest;
        uint256 maxRedeemable = data.entireDebt - BOLD_GAS_COMPENSATION
            - BOLD_GAS_COMPENSATION * data.unusedUpfrontInterest / singleRedemption.newRecordedDebt;

        singleRedemption.BoldLot = LiquityMath._min(_maxBoldamount, maxRedeemable);
        singleRedemption.ETHLot = singleRedemption.BoldLot * DECIMAL_PRECISION / _price;

        uint256 redeemedRecordedDebt = singleRedemption.newRecordedDebt * singleRedemption.BoldLot / data.entireDebt;
        singleRedemption.forgoneUpfrontInterest = singleRedemption.BoldLot - redeemedRecordedDebt;
        singleRedemption.newRecordedDebt -= redeemedRecordedDebt;
        data.unusedUpfrontInterest -= singleRedemption.forgoneUpfrontInterest;
        singleRedemption.newWeightedRecordedDebt = singleRedemption.newRecordedDebt * data.annualInterestRate;

        assert(singleRedemption.newRecordedDebt >= BOLD_GAS_COMPENSATION);

        // Decrease the debt and collateral of the current Trove according to the Bold lot and corresponding ETH to send
        uint256 newEntireDebt = data.entireDebt - singleRedemption.BoldLot;
        uint256 newEntireColl = data.entireColl - singleRedemption.ETHLot;

        assert(newEntireDebt == singleRedemption.newRecordedDebt + data.unusedUpfrontInterest);

        if (singleRedemption.newRecordedDebt < MIN_DEBT) {
            Troves[_troveId].status = Status.unredeemable;
            sortedTroves.remove(_troveId);
            // TODO: should we also remove from the Troves array? Seems unneccessary as it's only used for off-chain hints.
            // We save borrowers gas by not removing
        }

        Troves[_troveId].coll = newEntireColl;
        Troves[_troveId].debt = singleRedemption.newRecordedDebt;
        Troves[_troveId].upfrontInterest = data.unusedUpfrontInterest;
        Troves[_troveId].lastDebtUpdateTime = uint64(block.timestamp);

        // TODO: Gas optimize? We update totalStakes N times for a sequence of N Trovres(!).
        _updateStakeAndTotalStakes(_troveId);

        emit TroveUpdated(_troveId, newEntireDebt, newEntireColl, Operation.redeemCollateral);
    }

    /* Send _boldamount Bold to the system and redeem the corresponding amount of collateral from as many Troves as are needed to fill the redemption
    * request.  Applies redistribution gains to a Trove before reducing its debt and coll.
    *
    * Note that if _amount is very large, this function can run out of gas, specially if traversed troves are small. This can be easily avoided by
    * splitting the total _amount in appropriate chunks and calling the function multiple times.
    *
    * Param `_maxIterations` can also be provided, so the loop through Troves is capped (if it’s zero, it will be ignored).This makes it easier to
    * avoid OOG for the frontend, as only knowing approximately the average cost of an iteration is enough, without needing to know the “topology”
    * of the trove list. It also avoids the need to set the cap in stone in the contract, nor doing gas calculations, as both gas price and opcode
    * costs can vary.
    *
    * All Troves that are redeemed from -- with the likely exception of the last one -- will end up with no debt left, therefore they will be closed.
    * If the last Trove does have some remaining debt, it has a finite ICR, and the reinsertion could be anywhere in the list, therefore it requires a hint.
    * A frontend should use getRedemptionHints() to calculate what the ICR of this Trove will be after redemption, and pass a hint for its position
    * in the sortedTroves list along with the ICR value that the hint was found for.
    *
    * If another transaction modifies the list between calling getRedemptionHints() and passing the hints to redeemCollateral(), it
    * is very likely that the last (partially) redeemed Trove would end up with a different ICR than what the hint is for. In this case the
    * redemption will stop after the last completely redeemed Trove and the sender will keep the remaining Bold amount, which they can attempt
    * to redeem later.
    */
    function redeemCollateral(
        address _sender,
        uint256 _boldamount,
        uint256 _price,
        uint256 _redemptionRate,
        uint256 _maxIterations
    ) external override returns (uint256 _redemeedAmount) {
        _requireIsCollateralRegistry();

        ContractsCache memory contractsCache =
            ContractsCache(activePool, defaultPool, boldToken, sortedTroves, collSurplusPool, gasPoolAddress);
        RedemptionTotals memory totals;

        totals.remainingBold = _boldamount;
        uint256 currentTroveId;

        currentTroveId = contractsCache.sortedTroves.getLast();

        // Loop through the Troves starting from the one with lowest collateral ratio until _amount of Bold is exchanged for collateral
        if (_maxIterations == 0) _maxIterations = type(uint256).max;
        while (currentTroveId != 0 && totals.remainingBold > 0 && _maxIterations > 0) {
            _maxIterations--;
            // Save the uint256 of the Trove preceding the current one
            uint256 nextUserToCheck = contractsCache.sortedTroves.getPrev(currentTroveId);
            // Skip if ICR < 100%, to make sure that redemptions always improve the CR of hit Troves
            if (getCurrentICR(currentTroveId, _price) < _100pct) {
                currentTroveId = nextUserToCheck;
                continue;
            }

            SingleRedemptionValues memory singleRedemption;
            _redeemCollateralFromTrove(contractsCache, currentTroveId, totals.remainingBold, _price, singleRedemption);

            totals.totalBoldToRedeem += singleRedemption.BoldLot;
            totals.totalRedistDebtGains += singleRedemption.redistDebtGain;
            // For recorded and weighted recorded debt totals, we need to capture the increases and decreases,
            // since the net debt change for a given Trove could be positive or negative: redemptions decrease a Trove's recorded
            // (and weighted recorded) debt, but the accrued interest increases it.
            totals.totalNewWeightedRecordedDebt += singleRedemption.newWeightedRecordedDebt;
            totals.totalOldWeightedRecordedDebt += singleRedemption.oldWeightedRecordedDebt;
            totals.totalForgoneUpfrontInterest += singleRedemption.forgoneUpfrontInterest;
            totals.totalETHDrawn += singleRedemption.ETHLot;
            totals.remainingBold -= singleRedemption.BoldLot;

            currentTroveId = nextUserToCheck;
        }

        // We are removing this condition to prevent blocking redemptions
        //require(totals.totalETHDrawn > 0, "TroveManager: Unable to redeem any amount");

        // Calculate the ETH fee
        totals.ETHFee = _getRedemptionFee(totals.totalETHDrawn, _redemptionRate);

        // Do nothing with the fee - the funds remain in ActivePool. TODO: replace with new redemption fee scheme
        totals.ETHToSendToRedeemer = totals.totalETHDrawn - totals.ETHFee;

        emit Redemption(_boldamount, totals.totalBoldToRedeem, totals.totalETHDrawn, totals.ETHFee);

        activePool.mintAggInterestAndAccountForTroveChange(
            totals.totalRedistDebtGains, // _troveDebtIncrease
            totals.totalBoldToRedeem - totals.totalForgoneUpfrontInterest, // _troveDebtDecrease
            totals.totalNewWeightedRecordedDebt,
            totals.totalOldWeightedRecordedDebt,
            totals.totalForgoneUpfrontInterest
        );

        // Send the redeemed ETH to sender
        contractsCache.activePool.sendETH(_sender, totals.ETHToSendToRedeemer);
        // We’ll burn all the Bold together out in the CollateralRegistry, to save gas

        return totals.totalBoldToRedeem;
    }

    // --- Helper functions ---

    // Return the current collateral ratio (ICR) of a given Trove. Takes a trove's pending coll and debt rewards from redistributions into account.
    function getCurrentICR(uint256 _troveId, uint256 _price) public view override returns (uint256) {
        LatestTroveData memory data;
        _getLatestTroveData(_troveId, data);
        return LiquityMath._computeCR(data.entireColl, data.entireDebt, _price);
    }

    function applyRedistributionGains(uint256 _troveId, uint256 _redistBoldDebtGain, uint256 _redistETHGain)
        external
        override
    {
        _requireCallerIsBorrowerOperations();
        _applyRedistributionGains(defaultPool, _troveId, _redistBoldDebtGain, _redistETHGain);
    }

    // Add the borrowers's coll and debt rewards earned from redistributions, to their Trove
    function _applyRedistributionGains(
        IDefaultPool _defaultPool,
        uint256 _troveId,
        uint256 _redistBoldDebtGain,
        uint256 _redistETHGain
    ) internal {
        _updateTroveRewardSnapshots(_troveId);

        // Transfer redistribution gains from DefaultPool to ActivePool
        _movePendingTroveRewardsToActivePool(_defaultPool, _redistBoldDebtGain, _redistETHGain);
    }

    function _updateTroveRewardSnapshots(uint256 _troveId) internal {
        rewardSnapshots[_troveId].ETH = L_ETH;
        rewardSnapshots[_troveId].boldDebt = L_boldDebt;
    }

    // Get the borrower's pending accumulated ETH reward, earned by their stake
    function getPendingETHReward(uint256 _troveId) external view override returns (uint256 redistETHGain) {
        LatestTroveData memory data;
        _getLatestTroveData(_troveId, data);
        return data.redistETHGain;
    }

    // Get the borrower's pending accumulated Bold reward, earned by their stake
    function getPendingBoldDebtReward(uint256 _troveId) external view override returns (uint256 redistBoldDebtGain) {
        LatestTroveData memory data;
        _getLatestTroveData(_troveId, data);
        return data.redistBoldDebtGain;
    }

    function hasRedistributionGains(uint256 _troveId) external view override returns (bool) {
        /*
        * A Trove has redistribution gains if its snapshot is less than the current rewards per-unit-staked sum:
        * this indicates that rewards have occured since the snapshot was made, and the user therefore has
        * redistribution gains
        */
        if (!checkTroveIsOpen(_troveId)) return false;

        return (rewardSnapshots[_troveId].ETH < L_ETH);
    }

    // Return the Troves entire debt and coll, including redistribution gains from redistributions.
    function _getLatestTroveData(uint256 _troveId, LatestTroveData memory data) internal view {
        uint256 stake = Troves[_troveId].stake;
        uint256 upfrontInterest = Troves[_troveId].upfrontInterest;

        data.recordedDebt = Troves[_troveId].debt;
        data.annualInterestRate = Troves[_troveId].annualInterestRate;

        data.redistBoldDebtGain = stake * (L_boldDebt - rewardSnapshots[_troveId].boldDebt) / DECIMAL_PRECISION;
        data.redistETHGain = stake * (L_ETH - rewardSnapshots[_troveId].ETH) / DECIMAL_PRECISION;
        data.weightedRecordedDebt = data.recordedDebt * data.annualInterestRate;
        data.accruedInterest = data.weightedRecordedDebt * (block.timestamp - Troves[_troveId].lastDebtUpdateTime)
            / ONE_YEAR / DECIMAL_PRECISION;

        if (data.accruedInterest < upfrontInterest) {
            data.unusedUpfrontInterest = upfrontInterest - data.accruedInterest;
        }

        data.entireDebt =
            data.recordedDebt + data.redistBoldDebtGain + data.accruedInterest + data.unusedUpfrontInterest;
        data.entireColl = Troves[_troveId].coll + data.redistETHGain;
    }

    function getLatestTroveData(uint256 _troveId) external view returns (LatestTroveData memory data) {
        _getLatestTroveData(_troveId, data);
    }

    function getEntireDebtAndColl(uint256 _troveId)
        external
        view
        returns (
            uint256 entireDebt,
            uint256 entireColl,
            uint256 pendingBoldDebtReward,
            uint256 pendingETHReward,
            uint256 accruedTroveInterest
        )
    {
        LatestTroveData memory data;
        _getLatestTroveData(_troveId, data);

        return (data.entireDebt, data.entireColl, data.redistBoldDebtGain, data.redistETHGain, data.accruedInterest);
    }

    function getTroveEntireDebt(uint256 _troveId) public view returns (uint256 entireTroveDebt) {
        LatestTroveData memory data;
        _getLatestTroveData(_troveId, data);
        return data.entireDebt;
    }

    function getTroveEntireColl(uint256 _troveId) external view returns (uint256 entireTroveColl) {
        LatestTroveData memory data;
        _getLatestTroveData(_troveId, data);
        return data.entireColl;
    }

    function removeStake(uint256 _troveId) external override {
        _requireCallerIsBorrowerOperations();
        return _removeStake(_troveId);
    }

    // Remove borrower's stake from the totalStakes sum, and set their stake to 0
    function _removeStake(uint256 _troveId) internal {
        uint256 stake = Troves[_troveId].stake;
        totalStakes = totalStakes - stake;
        Troves[_troveId].stake = 0;
    }

    function updateStakeAndTotalStakes(uint256 _troveId) external override returns (uint256) {
        _requireCallerIsBorrowerOperations();
        return _updateStakeAndTotalStakes(_troveId);
    }

    // Update borrower's stake based on their latest collateral value
    // TODO: Gas: can we pass current coll as a param here and remove an SLOAD?
    function _updateStakeAndTotalStakes(uint256 _troveId) internal returns (uint256) {
        uint256 newStake = _computeNewStake(Troves[_troveId].coll);
        uint256 oldStake = Troves[_troveId].stake;
        Troves[_troveId].stake = newStake;

        totalStakes = totalStakes - oldStake + newStake;
        emit TotalStakesUpdated(totalStakes);

        return newStake;
    }

    // Calculate a new stake based on the snapshots of the totalStakes and totalCollateral taken at the last liquidation
    function _computeNewStake(uint256 _coll) internal view returns (uint256) {
        uint256 stake;
        if (totalCollateralSnapshot == 0) {
            stake = _coll;
        } else {
            /*
            * The following assert() holds true because:
            * - The system always contains >= 1 trove
            * - When we close or liquidate a trove, we redistribute the redistribution gains, so if all troves were closed/liquidated,
            * rewards would’ve been emptied and totalCollateralSnapshot would be zero too.
            */
            assert(totalStakesSnapshot > 0);
            stake = _coll * totalStakesSnapshot / totalCollateralSnapshot;
        }
        return stake;
    }

    function _redistributeDebtAndColl(
        IActivePool _activePool,
        IDefaultPool _defaultPool,
        uint256 _debtToRedistribute,
        uint256 _collToRedistribute
    ) internal {
        if (_debtToRedistribute == 0) return;

        /*
        * Add distributed coll and debt rewards-per-unit-staked to the running totals. Division uses a "feedback"
        * error correction, to keep the cumulative error low in the running totals L_ETH and L_boldDebt:
        *
        * 1) Form numerators which compensate for the floor division errors that occurred the last time this
        * function was called.
        * 2) Calculate "per-unit-staked" ratios.
        * 3) Multiply each ratio back by its denominator, to reveal the current floor division error.
        * 4) Store these errors for use in the next correction when this function is called.
        * 5) Note: static analysis tools complain about this "division before multiplication", however, it is intended.
        */
        uint256 ETHNumerator = _collToRedistribute * DECIMAL_PRECISION + lastETHError_Redistribution;
        uint256 boldDebtNumerator = _debtToRedistribute * DECIMAL_PRECISION + lastBoldDebtError_Redistribution;

        // Get the per-unit-staked terms
        uint256 ETHRewardPerUnitStaked = ETHNumerator / totalStakes;
        uint256 boldDebtRewardPerUnitStaked = boldDebtNumerator / totalStakes;

        lastETHError_Redistribution = ETHNumerator - ETHRewardPerUnitStaked * totalStakes;
        lastBoldDebtError_Redistribution = boldDebtNumerator - boldDebtRewardPerUnitStaked * totalStakes;

        // Add per-unit-staked terms to the running totals
        L_ETH = L_ETH + ETHRewardPerUnitStaked;
        L_boldDebt = L_boldDebt + boldDebtRewardPerUnitStaked;

        emit LTermsUpdated(L_ETH, L_boldDebt);

        _defaultPool.increaseBoldDebt(_debtToRedistribute);
        _activePool.sendETHToDefaultPool(_collToRedistribute);
    }

    function closeTrove(uint256 _troveId) external override {
        _requireCallerIsBorrowerOperations();
        return _closeTrove(_troveId, Status.closedByOwner);
    }

    function _closeTrove(uint256 _troveId, Status closedStatus) internal {
        assert(closedStatus != Status.nonExistent && closedStatus != Status.active);

        uint256 TroveIdsArrayLength = TroveIds.length;
        _requireMoreThanOneTroveInSystem(TroveIdsArrayLength);

        Status prevStatus = Troves[_troveId].status;

        // Zero Trove properties
        Troves[_troveId].status = closedStatus;
        Troves[_troveId].coll = 0;
        Troves[_troveId].debt = 0;
        Troves[_troveId].annualInterestRate = 0;
        Troves[_troveId].upfrontInterest = 0;

        // Zero Trove snapshots
        rewardSnapshots[_troveId].ETH = 0;
        rewardSnapshots[_troveId].boldDebt = 0;

        _removeTroveId(_troveId, TroveIdsArrayLength);
        if (prevStatus == Status.active) sortedTroves.remove(_troveId);

        // burn ERC721
        // TODO: Should we do it?
        _burn(_troveId);
    }

    /*
    * Updates snapshots of system total stakes and total collateral, excluding a given collateral remainder from the calculation.
    * Used in a liquidation sequence.
    *
    * The calculation excludes a portion of collateral that is in the ActivePool:
    *
    * the total ETH gas compensation from the liquidation sequence
    *
    * The ETH as compensation must be excluded as it is always sent out at the very end of the liquidation sequence.
    */
    function _updateSystemSnapshots_excludeCollRemainder(IActivePool _activePool, uint256 _collRemainder) internal {
        totalStakesSnapshot = totalStakes;

        uint256 activeColl = _activePool.getETHBalance();
        uint256 liquidatedColl = defaultPool.getETHBalance();
        totalCollateralSnapshot = activeColl - _collRemainder + liquidatedColl;

        emit SystemSnapshotsUpdated(totalStakesSnapshot, totalCollateralSnapshot);
    }

    // Push the trove's id to the Trove list, and record the corresponding array index on the Trove struct
    function _addTroveIdToArray(uint256 _troveId) internal returns (uint256) {
        /* Max array size is 2**128 - 1, i.e. ~3e30 troves. No risk of overflow, since troves have minimum Bold
        debt of liquidation reserve plus MIN_NET_DEBT. 3e30 Bold dwarfs the value of all wealth in the world ( which is < 1e15 USD). */

        // Push the Troveowner to the array
        TroveIds.push(_troveId);

        // Record the index of the new Troveowner on their Trove struct
        uint128 index = uint128(TroveIds.length - 1);
        Troves[_troveId].arrayIndex = index;

        return index;
    }

    /*
    * Remove a Trove owner from the TroveIds array, not preserving array order. Removing owner 'B' does the following:
    * [A B C D E] => [A E C D], and updates E's Trove struct to point to its new array index.
    */
    function _removeTroveId(uint256 _troveId, uint256 TroveIdsArrayLength) internal {
        Status troveStatus = Troves[_troveId].status;
        // It’s set in caller function `_closeTrove`
        assert(troveStatus != Status.nonExistent && troveStatus != Status.active);

        uint128 index = Troves[_troveId].arrayIndex;
        uint256 length = TroveIdsArrayLength;
        uint256 idxLast = length - 1;

        assert(index <= idxLast);

        uint256 idToMove = TroveIds[idxLast];

        TroveIds[index] = idToMove;
        Troves[idToMove].arrayIndex = index;
        emit TroveIndexUpdated(idToMove, index);

        TroveIds.pop();
    }

    // --- TCR functions ---

    function getTCR(uint256 _price) external view override returns (uint256) {
        return _getTCR(_price);
    }

    function checkBelowCriticalThreshold(uint256 _price) external view override returns (bool) {
        return _checkBelowCriticalThreshold(_price);
    }

    function checkTroveIsOpen(uint256 _troveId) public view returns (bool) {
        Status status = Troves[_troveId].status;
        return status == Status.active || status == Status.unredeemable;
    }

    function checkTroveIsActive(uint256 _troveId) external view returns (bool) {
        Status status = Troves[_troveId].status;
        return status == Status.active;
    }

    function checkTroveIsUnredeemable(uint256 _troveId) external view returns (bool) {
        Status status = Troves[_troveId].status;
        return status == Status.unredeemable;
    }

    function _getRedemptionFee(uint256 _ETHDrawn, uint256 _redemptionRate) internal pure returns (uint256) {
        uint256 redemptionFee = _redemptionRate * _ETHDrawn / DECIMAL_PRECISION;
        return redemptionFee;
    }

    // --- Interest rate calculations ---

    // TODO: analyze precision loss in interest functions and decide upon the minimum granularity
    // (per-second, per-block, etc)
    function calcTroveAccruedInterest(uint256 _troveId) public view returns (uint256) {
        uint256 recordedDebt = Troves[_troveId].debt;
        // convert annual interest to per-second and multiply by the principal
        uint256 annualInterestRate = Troves[_troveId].annualInterestRate;
        uint256 lastDebtUpdateTime = Troves[_troveId].lastDebtUpdateTime;

        return recordedDebt * annualInterestRate * (block.timestamp - lastDebtUpdateTime) / ONE_YEAR / 1e18;
    }

    // --- 'require' wrapper functions ---

    function _requireCallerIsBorrowerOperations() internal view {
        require(msg.sender == borrowerOperationsAddress, "TroveManager: Caller is not the BorrowerOperations contract");
    }

    function _requireIsOwnerOrAddManager(uint256 _troveId, address _sender) internal view {
        assert(_sender != address(0)); // TODO: remove
        require(
            _sender == ownerOf(_troveId) || _sender == TroveAddManagers[_troveId],
            "TroveManager: sender is not trove owner nor manager"
        );
    }

    function _requireIsOwnerOrRemoveManager(uint256 _troveId, address _sender) internal view {
        assert(_sender != address(0)); // TODO: remove
        require(
            _sender == ownerOf(_troveId) || _sender == TroveRemoveManagers[_troveId],
            "TroveManager: sender is not trove owner nor manager"
        );
    }

    function _requireIsCollateralRegistry() internal view {
        require(msg.sender == collateralRegistryAddress, "TroveManager: Caller is not the CollateralRegistry contract");
    }

    function _requireTroveIsOpen(uint256 _troveId) internal view {
        require(checkTroveIsOpen(_troveId), "TroveManager: Trove does not exist or is closed");
    }

    function _requireMoreThanOneTroveInSystem(uint256 TroveIdsArrayLength) internal view {
        require(TroveIdsArrayLength > 1 && sortedTroves.getSize() > 1, "TroveManager: Only one trove in the system");
    }

    // --- Trove property getters ---

    function getTroveStatus(uint256 _troveId) external view override returns (uint256) {
        return uint256(Troves[_troveId].status);
    }

    function getTroveStake(uint256 _troveId) external view override returns (uint256) {
        return Troves[_troveId].stake;
    }

    function getTroveDebt(uint256 _troveId) external view override returns (uint256) {
        return Troves[_troveId].debt;
    }

    function getTroveWeightedRecordedDebt(uint256 _troveId) public view returns (uint256) {
        return Troves[_troveId].debt * Troves[_troveId].annualInterestRate;
    }

    function getTroveColl(uint256 _troveId) external view override returns (uint256) {
        return Troves[_troveId].coll;
    }

    function getTroveAnnualInterestRate(uint256 _troveId) external view returns (uint256) {
        return Troves[_troveId].annualInterestRate;
    }

    function getTroveLastDebtUpdateTime(uint256 _troveId) external view returns (uint256) {
        return Troves[_troveId].lastDebtUpdateTime;
    }

    function troveIsStale(uint256 _troveId) external view returns (bool) {
        return block.timestamp - Troves[_troveId].lastDebtUpdateTime > STALE_TROVE_DURATION;
    }

    function getUnbackedPortionPriceAndRedeemability() external returns (uint256, uint256, bool) {
        uint256 totalDebt = getEntireSystemDebt();
        uint256 spSize = stabilityPool.getTotalBoldDeposits();
        uint256 unbackedPortion = totalDebt - spSize;

        uint256 price = priceFeed.fetchPrice();
        bool redeemable = _getTCR(price) >= _100pct;

        return (unbackedPortion, price, redeemable);
    }

    // --- Trove property setters, called by BorrowerOperations ---

    function setTrovePropertiesOnOpen(
        address _owner,
        uint256 _troveId,
        uint256 _coll,
        uint256 _debt,
        uint256 _upfrontInterest,
        uint256 _annualInterestRate
    ) external returns (uint256 arrayIndex) {
        _requireCallerIsBorrowerOperations();
        // TODO: optimize gas for writing to this struct
        Troves[_troveId].status = Status.active;
        Troves[_troveId].coll = _coll;
        Troves[_troveId].debt = _debt;
        Troves[_troveId].upfrontInterest = _upfrontInterest;
        Troves[_troveId].annualInterestRate = _annualInterestRate;
        Troves[_troveId].lastDebtUpdateTime = uint64(block.timestamp);

        _updateTroveRewardSnapshots(_troveId);

        // mint ERC721
        _mint(_owner, _troveId);

        arrayIndex = _addTroveIdToArray(_troveId);

        // Record the Trove's stake (for redistributions) and update the total stakes
        _updateStakeAndTotalStakes(_troveId);
    }

    function setTroveStatusToActive(uint256 _troveId) external {
        _requireCallerIsBorrowerOperations();
        Troves[_troveId].status = Status.active;
    }

    function setTrovePropertiesOnInterestRateAdjustment(
        uint256 _troveId,
        uint256 _coll,
        uint256 _debt,
        uint256 _upfrontInterest,
        uint256 _annualInterestRate
    ) external {
        _requireCallerIsBorrowerOperations();

        Troves[_troveId].coll = _coll;
        Troves[_troveId].debt = _debt;
        Troves[_troveId].upfrontInterest = _upfrontInterest;
        Troves[_troveId].annualInterestRate = _annualInterestRate;
        Troves[_troveId].lastDebtUpdateTime = uint64(block.timestamp);
    }

    function setTrovePropertiesOnInterestApplication(
        uint256 _troveId,
        uint256 _coll,
        uint256 _debt,
        uint256 _upfrontInterest
    ) external {
        _requireCallerIsBorrowerOperations();

        Troves[_troveId].coll = _coll;
        Troves[_troveId].debt = _debt;
        Troves[_troveId].upfrontInterest = _upfrontInterest;
        Troves[_troveId].lastDebtUpdateTime = uint64(block.timestamp);
    }

    function setTrovePropertiesOnAdjustment(
        address _sender,
        uint256 _troveId,
        uint256 _coll,
        uint256 _debt,
        uint256 _upfrontInterest,
        bool _isCollIncrease,
        bool _isCollDecrease,
        bool _isDebtIncrease,
        bool _isDebtDecrease
    ) external {
        _requireCallerIsBorrowerOperations();

        if (_isCollDecrease || _isDebtIncrease) _requireIsOwnerOrRemoveManager(_troveId, _sender);
        if (_isCollIncrease || _isDebtDecrease) _requireIsOwnerOrAddManager(_troveId, _sender);

        // TODO: consider optimizing this so we only write storage slots that need changing
        Troves[_troveId].coll = _coll;
        Troves[_troveId].debt = _debt;
        Troves[_troveId].upfrontInterest = _upfrontInterest;
        Troves[_troveId].lastDebtUpdateTime = uint64(block.timestamp);
    }

    function setAddManager(address _sender, uint256 _troveId, address _manager) external {
        _requireCallerIsBorrowerOperations();
        require(_sender == ownerOf(_troveId), "TroveManager: sender is not trove owner");

        TroveAddManagers[_troveId] = _manager;
    }

    function setRemoveManager(address _sender, uint256 _troveId, address _manager) external {
        _requireCallerIsBorrowerOperations();
        require(_sender == ownerOf(_troveId), "TroveManager: sender is not trove owner");

        TroveRemoveManagers[_troveId] = _manager;
    }
}<|MERGE_RESOLUTION|>--- conflicted
+++ resolved
@@ -227,15 +227,8 @@
     event TroveSnapshotsUpdated(uint256 _L_ETH, uint256 _L_boldDebt);
     event TroveIndexUpdated(uint256 _troveId, uint256 _newIndex);
 
-<<<<<<< HEAD
     enum Operation {
-        liquidateInNormalMode,
-        liquidateInRecoveryMode,
-=======
-    enum TroveManagerOperation {
-        getAndApplyRedistributionGains,
         liquidate,
->>>>>>> 234f7612
         redeemCollateral
     }
 
@@ -306,19 +299,12 @@
     // --- Inner single liquidation functions ---
 
     // Liquidate one trove, in Normal Mode.
-<<<<<<< HEAD
-    function _liquidateNormalMode(
+    function _liquidate(
         IDefaultPool _defaultPool,
         uint256 _troveId,
         uint256 _boldInStabPool,
         LiquidationValues memory singleLiquidation
     ) internal {
-=======
-    function _liquidate(IDefaultPool _defaultPool, uint256 _troveId, uint256 _boldInStabPool)
-        internal
-        returns (LiquidationValues memory singleLiquidation)
-    {
->>>>>>> 234f7612
         LocalVariables_InnerSingleLiquidateFunction memory vars;
         LatestTroveData memory data;
         _getLatestTroveData(_troveId, data);
@@ -347,124 +333,8 @@
         ) = _getOffsetAndRedistributionVals(singleLiquidation.entireDebt, collToLiquidate, _boldInStabPool);
 
         _closeTrove(_troveId, Status.closedByLiquidation);
-        emit TroveLiquidated(
-<<<<<<< HEAD
-            _troveId, singleLiquidation.entireDebt, singleLiquidation.entireColl, Operation.liquidateInNormalMode
-        );
-        emit TroveUpdated(_troveId, 0, 0, Operation.liquidateInNormalMode);
-    }
-
-    // Liquidate one trove, in Recovery Mode.
-    function _liquidateRecoveryMode(
-        IDefaultPool _defaultPool,
-        uint256 _troveId,
-        uint256 _ICR,
-        uint256 _boldInStabPool,
-        uint256 _TCR,
-        uint256 _price,
-        LiquidationValues memory singleLiquidation
-    ) internal {
-        LocalVariables_InnerSingleLiquidateFunction memory vars;
-        if (TroveIds.length <= 1) return; // don't liquidate if last trove
-
-        LatestTroveData memory data;
-        _getLatestTroveData(_troveId, data);
-
-        singleLiquidation.entireDebt = data.entireDebt;
-        singleLiquidation.entireColl = data.entireColl;
-        singleLiquidation.pendingDebtReward = data.redistBoldDebtGain;
-        vars.pendingCollReward = data.redistETHGain;
-        singleLiquidation.recordedDebt = data.recordedDebt;
-        singleLiquidation.accruedInterest = data.accruedInterest;
-        singleLiquidation.weightedRecordedDebt = data.weightedRecordedDebt;
-        singleLiquidation.forgoneUpfrontInterest = data.unusedUpfrontInterest;
-        singleLiquidation.collGasCompensation = _getCollGasCompensation(singleLiquidation.entireColl);
-        singleLiquidation.BoldGasCompensation = BOLD_GAS_COMPENSATION;
-        vars.collToLiquidate = singleLiquidation.entireColl - singleLiquidation.collGasCompensation;
-
-        // If ICR <= 100%, purely redistribute the Trove across all active Troves
-        if (_ICR <= _100pct) {
-            _movePendingTroveRewardsToActivePool(
-                _defaultPool, singleLiquidation.pendingDebtReward, vars.pendingCollReward
-            );
-            _removeStake(_troveId);
-
-            singleLiquidation.debtToOffset = 0;
-            singleLiquidation.collToSendToSP = 0;
-            singleLiquidation.debtToRedistribute = singleLiquidation.entireDebt;
-            singleLiquidation.collToRedistribute = vars.collToLiquidate;
-
-            _closeTrove(_troveId, Status.closedByLiquidation);
-            emit TroveLiquidated(
-                _troveId, singleLiquidation.entireDebt, singleLiquidation.entireColl, Operation.liquidateInRecoveryMode
-            );
-            emit TroveUpdated(_troveId, 0, 0, Operation.liquidateInRecoveryMode);
-
-            // If 100% < ICR < MCR, offset as much as possible, and redistribute the remainder
-        } else if ((_ICR > _100pct) && (_ICR < MCR)) {
-            _movePendingTroveRewardsToActivePool(
-                _defaultPool, singleLiquidation.pendingDebtReward, vars.pendingCollReward
-            );
-            _removeStake(_troveId);
-
-            (
-                singleLiquidation.debtToOffset,
-                singleLiquidation.collToSendToSP,
-                singleLiquidation.debtToRedistribute,
-                singleLiquidation.collToRedistribute
-            ) = _getOffsetAndRedistributionVals(singleLiquidation.entireDebt, vars.collToLiquidate, _boldInStabPool);
-
-            _closeTrove(_troveId, Status.closedByLiquidation);
-            emit TroveLiquidated(
-                _troveId, singleLiquidation.entireDebt, singleLiquidation.entireColl, Operation.liquidateInRecoveryMode
-            );
-            emit TroveUpdated(_troveId, 0, 0, Operation.liquidateInRecoveryMode);
-            /*
-        * If 110% <= ICR < current TCR (accounting for the preceding liquidations in the current sequence)
-        * and there is Bold in the Stability Pool, only offset, with no redistribution,
-        * but at a capped rate of 1.1 and only if the whole debt can be liquidated.
-        * The remainder due to the capped rate will be claimable as collateral surplus.
-        */
-        } else if ((_ICR >= MCR) && (_ICR < _TCR) && (singleLiquidation.entireDebt <= _boldInStabPool)) {
-            _movePendingTroveRewardsToActivePool(
-                _defaultPool, singleLiquidation.pendingDebtReward, vars.pendingCollReward
-            );
-            assert(_boldInStabPool != 0);
-
-            _removeStake(_troveId);
-            singleLiquidation = _getCappedOffsetVals(
-                singleLiquidation.entireDebt,
-                singleLiquidation.entireColl,
-                singleLiquidation.recordedDebt,
-                singleLiquidation.weightedRecordedDebt,
-                _price
-            );
-
-            _closeTrove(_troveId, Status.closedByLiquidation);
-            if (singleLiquidation.collSurplus > 0) {
-                collSurplusPool.accountSurplus(_troveId, singleLiquidation.collSurplus);
-            }
-
-            emit TroveLiquidated(
-                _troveId,
-                singleLiquidation.entireDebt,
-                singleLiquidation.collToSendToSP,
-                Operation.liquidateInRecoveryMode
-            );
-            emit TroveUpdated(_troveId, 0, 0, Operation.liquidateInRecoveryMode);
-        } else {
-            // if (_ICR >= MCR && ( _ICR >= _TCR || singleLiquidation.entireTroveDebt > _boldInStabPool))
-            return; // zero values
-        }
-=======
-            _troveId,
-            singleLiquidation.entireTroveDebt,
-            singleLiquidation.entireTroveColl,
-            TroveManagerOperation.liquidate
-        );
-        emit TroveUpdated(_troveId, 0, 0, 0, TroveManagerOperation.liquidate);
-        return singleLiquidation;
->>>>>>> 234f7612
+        emit TroveLiquidated(_troveId, singleLiquidation.entireDebt, singleLiquidation.entireColl, Operation.liquidate);
+        emit TroveUpdated(_troveId, 0, 0, Operation.liquidate);
     }
 
     /* In a full liquidation, returns the values for a trove's coll and debt to be offset, and coll and debt to be
@@ -545,16 +415,7 @@
         vars.boldInStabPool = stabilityPoolCached.getTotalBoldDeposits();
 
         // Perform the appropriate liquidation sequence - tally values and obtain their totals.
-<<<<<<< HEAD
-        if (vars.recoveryModeAtStart) {
-            _batchLiquidateTroves_RecoveryMode(defaultPoolCached, vars.price, vars.boldInStabPool, _troveArray, totals);
-        } else {
-            //  if !vars.recoveryModeAtStart
-            _batchLiquidateTroves_NormalMode(defaultPoolCached, vars.price, vars.boldInStabPool, _troveArray, totals);
-        }
-=======
-        totals = _getTotalsFromBatchLiquidate(defaultPoolCached, vars.price, vars.boldInStabPool, _troveArray);
->>>>>>> 234f7612
+        _batchLiquidateTroves(defaultPoolCached, vars.price, vars.boldInStabPool, _troveArray, totals);
 
         require(totals.totalDebtInSequence > 0, "TroveManager: nothing to liquidate");
 
@@ -594,12 +455,7 @@
         return _status == Status.active || _status == Status.unredeemable;
     }
 
-<<<<<<< HEAD
-    /*
-    * This function is used when the batch liquidation sequence starts during Recovery Mode. However, it
-    * handle the case where the system *leaves* Recovery Mode, part way through the liquidation sequence
-    */
-    function _batchLiquidateTroves_RecoveryMode(
+    function _batchLiquidateTroves(
         IDefaultPool _defaultPool,
         uint256 _price,
         uint256 _boldInStabPool,
@@ -609,9 +465,6 @@
         LocalVariables_LiquidationSequence memory vars;
 
         vars.remainingBoldInStabPool = _boldInStabPool;
-        vars.backToNormalMode = false;
-        vars.entireSystemDebt = getEntireSystemDebt();
-        vars.entireSystemColl = getEntireSystemColl();
 
         for (vars.i = 0; vars.i < _troveArray.length; vars.i++) {
             vars.troveId = _troveArray[vars.i];
@@ -621,77 +474,11 @@
 
             vars.ICR = getCurrentICR(vars.troveId, _price);
 
-            if (!vars.backToNormalMode) {
-                // Skip this trove if ICR is greater than MCR and Stability Pool is empty
-                if (vars.ICR >= MCR && vars.remainingBoldInStabPool == 0) continue;
-
-                uint256 TCR = LiquityMath._computeCR(vars.entireSystemColl, vars.entireSystemDebt, _price);
-
+            if (vars.ICR < MCR) {
                 LiquidationValues memory singleLiquidation;
 
-                _liquidateRecoveryMode(
-                    _defaultPool, vars.troveId, vars.ICR, vars.remainingBoldInStabPool, TCR, _price, singleLiquidation
-                );
-
-                // Update aggregate trackers
+                _liquidate(_defaultPool, vars.troveId, vars.remainingBoldInStabPool, singleLiquidation);
                 vars.remainingBoldInStabPool -= singleLiquidation.debtToOffset;
-                vars.entireSystemDebt -= singleLiquidation.debtToOffset;
-                vars.entireSystemColl -= (
-                    singleLiquidation.collToSendToSP + singleLiquidation.collGasCompensation
-                        + singleLiquidation.collSurplus
-                );
-
-                // Add liquidation values to their respective running totals
-                _addLiquidationValuesToTotals(totals, singleLiquidation);
-
-                vars.backToNormalMode =
-                    !_checkPotentialRecoveryMode(vars.entireSystemColl, vars.entireSystemDebt, _price);
-            } else if (vars.backToNormalMode && vars.ICR < MCR) {
-                LiquidationValues memory singleLiquidation;
-
-                _liquidateNormalMode(_defaultPool, vars.troveId, vars.remainingBoldInStabPool, singleLiquidation);
-                vars.remainingBoldInStabPool -= singleLiquidation.debtToOffset;
-
-                // Add liquidation values to their respective running totals
-                _addLiquidationValuesToTotals(totals, singleLiquidation);
-            } else {
-                continue;
-            } // In Normal Mode skip troves with ICR >= MCR
-        }
-    }
-
-    function _batchLiquidateTroves_NormalMode(
-=======
-    function _getTotalsFromBatchLiquidate(
->>>>>>> 234f7612
-        IDefaultPool _defaultPool,
-        uint256 _price,
-        uint256 _boldInStabPool,
-        uint256[] memory _troveArray,
-        LiquidationTotals memory totals
-    ) internal {
-        LocalVariables_LiquidationSequence memory vars;
-
-        vars.remainingBoldInStabPool = _boldInStabPool;
-
-        for (vars.i = 0; vars.i < _troveArray.length; vars.i++) {
-            vars.troveId = _troveArray[vars.i];
-
-            // Skip non-liquidatable troves
-            if (!_isLiquidatableStatus(Troves[vars.troveId].status)) continue;
-
-            vars.ICR = getCurrentICR(vars.troveId, _price);
-
-            if (vars.ICR < MCR) {
-<<<<<<< HEAD
-                LiquidationValues memory singleLiquidation;
-
-                _liquidateNormalMode(_defaultPool, vars.troveId, vars.remainingBoldInStabPool, singleLiquidation);
-                vars.remainingBoldInStabPool -= singleLiquidation.debtToOffset;
-=======
-                singleLiquidation = _liquidate(_defaultPool, vars.troveId, vars.remainingBoldInStabPool);
-                vars.remainingBoldInStabPool = vars.remainingBoldInStabPool - singleLiquidation.debtToOffset;
->>>>>>> 234f7612
 
                 // Add liquidation values to their respective running totals
                 _addLiquidationValuesToTotals(totals, singleLiquidation);
