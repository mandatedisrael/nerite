--- conflicted
+++ resolved
@@ -69,9 +69,9 @@
  * So, to track P accurately, we use a scale factor: if a liquidation would cause P to decrease to <1e-9 (and be rounded to 0 by Solidity),
  * we first multiply P by 1e9, and increment a currentScale factor by 1.
  *
- * The added benefit of using 1e9 for the scale factor (rather than 1e18) is that it ensures negligible precision loss close to the 
- * scale boundary: when P is at its minimum value of 1e9, the relative precision loss in P due to floor division is only on the 
- * order of 1e-9. 
+ * The added benefit of using 1e9 for the scale factor (rather than 1e18) is that it ensures negligible precision loss close to the
+ * scale boundary: when P is at its minimum value of 1e9, the relative precision loss in P due to floor division is only on the
+ * order of 1e-9.
  *
  * --- EPOCHS ---
  *
@@ -163,8 +163,8 @@
 
     mapping(address => Deposit) public deposits; // depositor address -> Deposit struct
     mapping(address => Snapshots) public depositSnapshots; // depositor address -> snapshots struct
-    mapping(address => uint256) public stashedETH; 
- 
+    mapping(address => uint256) public stashedETH;
+
     /*  Product 'P': Running product by which to multiply an initial deposit, in order to find the current compounded deposit,
     * after a series of liquidations have occurred, each of which cancel some Bold debt with the deposit.
     *
@@ -305,7 +305,7 @@
     /*  withdrawFromSP():
     * - Calculates depositor's ETH gain
     * - Calculates the compounded deposit
-    * - Sends the requested BOLD withdrawal to depositor 
+    * - Sends the requested BOLD withdrawal to depositor
     * - (If _amount > userDeposit, the user withdraws all of their compounded deposit)
     * - Decreases deposit by withdrawn amount and takes new snapshots of accumulators P and S
     */
@@ -340,7 +340,7 @@
 
             emit ETHGainWithdrawn(msg.sender, ETHToSend, _boldLoss); // Bold Loss required for event log
             _sendETHGainToDepositor(ETHToSend);
-        
+
         } else {
             // Just stash the current gain
             stashedETH[_depositor] += _currentETHGain;
@@ -352,44 +352,9 @@
         uint256 totalETHGain = stashedETHGain + _currentETHGain;
 
         // TODO: Gas - saves gas when stashedETHGain == 0?
-        if (stashedETHGain > 0) {stashedETH[_depositor] = 0;} 
+        if (stashedETHGain > 0) {stashedETH[_depositor] = 0;}
 
         return totalETHGain;
-    }
-
-<<<<<<< HEAD
-    /* withdrawETHGainToTrove():
-    * - Transfers the depositor's entire ETH gain from the Stability Pool to the caller's trove
-    * - Leaves their compounded deposit in the Stability Pool
-    * - Takes new snapshots of accumulators P and S 
-    */
-    function withdrawETHGainToTrove(uint256 _troveId) external override {
-        uint256 initialDeposit = deposits[msg.sender].initialValue;
-        _requireUserHasDeposit(initialDeposit);
-        _requireTroveIsOpen(_troveId);
-        _requireUserHasETHGain(msg.sender);
-
-        uint256 currentETHGain = getDepositorETHGain(msg.sender);
-
-        uint256 compoundedBoldDeposit = getCompoundedBoldDeposit(msg.sender);
-        uint256 boldLoss = initialDeposit - compoundedBoldDeposit; // Needed only for event log
-
-        _updateDepositAndSnapshots(msg.sender, compoundedBoldDeposit);
-
-        /* Emit events before transferring ETH gain to Trove.
-         This lets the event log make more sense (i.e. so it appears that first the ETH gain is withdrawn
-        and then it is deposited into the Trove, not the other way around). */
-        emit ETHGainWithdrawn(msg.sender, currentETHGain, boldLoss);
-        emit UserDepositChanged(msg.sender, compoundedBoldDeposit);
-
-        uint256 newETHBalance = ETHBalance - currentETHGain;
-        ETHBalance = newETHBalance;
-        emit StabilityPoolETHBalanceUpdated(newETHBalance);
-        emit EtherSent(msg.sender, currentETHGain);
-
-        uint256 ETHToMove = _getTotalETHGainAndZeroStash(msg.sender, currentETHGain);
-        borrowerOperations.moveETHGainToTrove(msg.sender, _troveId, ETHToMove);
-        assert(getDepositorETHGain(msg.sender) == 0);
     }
 
     // TODO: Make this also claim BOlD gains when they are implemented
@@ -400,7 +365,7 @@
         uint256 currentETHGain;
 
         activePool.mintAggInterestNoTroveChange();
-        
+
         // If they have a deposit, update it and update its snapshots
         if (initialDeposit > 0) {
             currentETHGain = getDepositorETHGain(msg.sender);  // Only active deposits can only have a current ETH gain
@@ -422,8 +387,6 @@
         assert(getDepositorETHGain(msg.sender) == 0);
     }
 
-=======
->>>>>>> 9deb05a5
     // --- Liquidation functions ---
 
     /*
@@ -454,8 +417,8 @@
         * Compute the Bold and ETH rewards. Uses a "feedback" error correction, to keep
         * the cumulative error in the P and S state variables low:
         *
-        * 1) Form numerators which compensate for the floor division errors that occurred the last time this 
-        * function was called.  
+        * 1) Form numerators which compensate for the floor division errors that occurred the last time this
+        * function was called.
         * 2) Calculate "per-unit-staked" ratios.
         * 3) Multiply each ratio back by its denominator, to reveal the current floor division error.
         * 4) Store these errors for use in the next correction when this function is called.
