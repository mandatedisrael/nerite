--- conflicted
+++ resolved
@@ -404,21 +404,12 @@
          * 4) Store this error for use in the next correction when this function is called.
          * 5) Note: static analysis tools complain about this "division before multiplication", however, it is intended.
          */
-<<<<<<< HEAD
-        uint256 yieldNumerator = _accumulatedYield * DECIMAL_PRECISION + lastYieldError;
-        uint256 yieldPerUnitStaked = yieldNumerator / _totalBoldDeposits;
-
-        lastYieldError = yieldNumerator - yieldPerUnitStaked * _totalBoldDeposits;
-
-        uint256 marginalYieldGain = yieldPerUnitStaked * (P - 1);
-=======
         uint256 yieldNumerator = accumulatedYieldGains * DECIMAL_PRECISION + lastYieldError;
 
         uint256 yieldPerUnitStaked = yieldNumerator / totalBoldDepositsCached;
         lastYieldError = yieldNumerator - yieldPerUnitStaked * totalBoldDepositsCached;
 
-        uint256 marginalYieldGain = yieldPerUnitStaked * P;
->>>>>>> 1b8d6be6
+        uint256 marginalYieldGain = yieldPerUnitStaked * (P - 1);
         epochToScaleToB[currentEpoch][currentScale] = epochToScaleToB[currentEpoch][currentScale] + marginalYieldGain;
 
         emit B_Updated(epochToScaleToB[currentEpoch][currentScale], currentEpoch, currentScale);
